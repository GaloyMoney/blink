--- conflicted
+++ resolved
@@ -188,27 +188,11 @@
 
 echo $(kubectl get -n=$NAMESPACE pods)
 
-<<<<<<< HEAD
-kubectl -n $NAMESPACE rollout status deployments/graphql
-=======
->>>>>>> 3454661b
 if [[ "$?" -ne 0 ]]; then
   echo "Deployment for graphql failed"
   exit 1
 fi
 
-<<<<<<< HEAD
-kubectl -n $NAMESPACE rollout status deployments/trigger
-if [[ "$?" -ne 0 ]]; then
-  echo "Deployment for trigger failed"
-  exit 1
-fi
-
-kubectl -n $NAMESPACE rollout status deployments/metrics
-if [[ "$?" -ne 0 ]]; then
-  echo "Deployment for metrics failed"
-  exit 1
-=======
 if [ "$NETWORK" == "testnet" ] || [ "$NETWORK" == "mainnet" ];
 then
   kubectl -n $NAMESPACE rollout status deployments/trigger
@@ -222,5 +206,4 @@
     echo "Deployment for metrics failed"
     exit 1
   fi
->>>>>>> 3454661b
 fi