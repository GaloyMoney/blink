--- conflicted
+++ resolved
@@ -81,24 +81,15 @@
       - run:
           name: Run jest test
           command: |
-<<<<<<< HEAD
-            kubectl exec --namespace=$NAMESPACE $(kubectl get pods --namespace=$NAMESPACE --selector=app=testpod --output=jsonpath={.items..metadata.name}) -- bash -c "yarn test --max_old_space_size=3000"
+            kubectl exec --namespace=$NAMESPACE $(kubectl get pods --namespace=$NAMESPACE --selector=app=testpod --output=jsonpath={.items..metadata.name}) -- sh -c "yarn test --max_old_space_size=3000"
       - run:
           name: Run postman test
           command: |
-            source $BASH_ENV
-            kubectl exec --namespace=$NAMESPACE $(kubectl get pods --namespace=$NAMESPACE --selector=app=testpod --output=jsonpath={.items..metadata.name}) -- bash -c "yarn run postman"
-=======
-            kubectl exec --namespace=$NAMESPACE testpod -- sh -c "yarn test --max_old_space_size=3000"
-      - run:
-          name: Run postman test
-          command: |
-            kubectl exec --namespace=$NAMESPACE testpod -- sh -c "yarn run postman"
->>>>>>> c4a890a6
+            kubectl exec --namespace=$NAMESPACE $(kubectl get pods --namespace=$NAMESPACE --selector=app=testpod --output=jsonpath={.items..metadata.name}) -- sh -c "yarn run postman"
       - run:
           name: Fetch test results
-          command: |
-            source $BASH_ENV
+          # source $BASH_ENV
+          command: |
             kubectl cp --namespace=$NAMESPACE $(kubectl get pods --namespace=$NAMESPACE --selector=app=testpod --output=jsonpath={.items..metadata.name}):/functions/artifacts/junit.xml ./reports/junit.xml
           when: always
       # - run:
