--- conflicted
+++ resolved
@@ -49,10 +49,7 @@
   currency: "BTC"
 
 limits:
-<<<<<<< HEAD
-=======
   oldEnoughForWithdrawal: 172800000 # 1000 * 60 * 60 * 24 * 2, in ms # 2 days
->>>>>>> 908dff06
   withdrawal:
     level:
       1: 2000000
