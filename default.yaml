name: "Galoy Banking"

lightningAddressDomain: "pay.domain.com"
lightningAddressDomainAliases: ["pay1.domain.com", "pay2.domain.com"]

locale: "en"

displayCurrency:
  code: "USD"
  symbol: "$"

# username of the account that will be used to fund rewards
funder: "FunderWallet"

dealer:
  usd:
    hedgingEnabled: false

ratioPrecision: 1_000_000

buildVersion:
  android:
    minBuildNumber: 182
    lastBuildNumber: 294
  ios:
    minBuildNumber: 182
    lastBuildNumber: 269

rewards:
  denyPhoneCountries: []
  allowPhoneCountries: [SV]
  denyIPCountries: []
  allowIPCountries: []
  denyASNs: []
  allowASNs: []

coldStorage:
  minOnChainHotWalletBalance: 1000000 # 0.1
  minRebalanceSize: 10000000 # 0.1
  maxHotWalletBalance: 200000000 # 2

  # pattern used to load cold storage wallet balances
  # string.include() is being used as a filter
  walletPattern: "specter"

  # select which bitcoind wallet is used for automatic rebalancing
  onChainWallet: "specter/coldstorage"

  # number of blocks in which a rebalance transaction is expected to be confirmed
  targetConfirmations: 6

lndScbBackupBucketName: "lnd-static-channel-backups"

test_accounts:
- ref: A
  phone: "+16505554321"
  code: "321321"
  needUsdWallet: true
- ref: B
  phone: "+16505554322"
  code: "321432"
  phoneMetadataCarrierType: "mobile" # TODO: verify mobile is a valid value
  needUsdWallet: true
- ref: C
  phone: "+16505554323"
  code: "321321"
  title: business
- ref: D
  phone: "+16505554324"
  code: "321321"
  needUsdWallet: true
- ref: E
  phone: "+16505554332"
  code: "321321"
- ref: F
  phone: "+16505554333"
  code: "321321"
  needUsdWallet: true
- ref: "G"
  phone: "+16505554335"
  code: "321321"
  username: "user15"
- ref: "H"
  phone: "+19876543210"
  code: "321321"
  username: "tester"
- ref: "I"
  phone: "+19876543336"
  code: "321321"
  role: "editor"
  username: "editor"

rateLimits:
  requestPhoneCodePerPhone:
    points: 4
    duration: 3600 # 60 * 60 s
    blockDuration: 10800 # 60 * 60 * 3 s
  requestPhoneCodePerPhoneMinInterval:
    points: 1
    duration: 15
    blockDuration: 15
  requestPhoneCodePerIp:
    points: 8
    duration: 3600 # 60 * 60 s
    blockDuration: 86400 # 60 * 60 * 24 s
  failedLoginAttemptPerPhone:
    points: 8
    duration: 1200 # 60 * 20 s
    blockDuration: 3600 # 60 * 60 s
  failedLoginAttemptPerEmailAddress:
    points: 8
    duration: 1200 # 60 * 20 s
    blockDuration: 3600 # 60 * 60 s
  failedLoginAttemptPerIp:
    points: 20
    duration: 21600 # 60 * 60 * 6 s
    blockDuration: 86400 # 60 * 60 * 24 s
  invoiceCreateAttempt:
    points: 20
    duration: 120
    blockDuration: 300
  invoiceCreateForRecipientAttempt:
    points: 20
    duration: 120
    blockDuration: 300
  onChainAddressCreateAttempt:
    points: 20
    duration: 3600
    blockDuration: 14400 # 60 * 60 * 4 s  # 4 hours

accounts:
  initialStatus: active

accountLimits:
  withdrawal:
    level:
      1: 100000 # cents
      2: 5000000 # cents
  intraLedger:
    level:
      1: 200000 # cents
      2: 5000000 # cents

spamLimits:
  memoSharingSatsThreshold: 1000

twoFALimits:
  threshold: 10000 # cents

ipRecording:
  enabled: true
  proxyChecking:
    enabled: true

fees:
  withdraw:
    method: "flat" # flat || proportionalOnImbalance
    defaultMin: 2000 # 2000 sats flat per tx
    ratio: 0.005 # only used with "proportional-on-imbalance"
    threshold: 1000000 # only used with "proportional-on-imbalance"
    daysLookback: 30 # only used with "proportional-on-imbalance"
  deposit: 0.003 # 0.3 percent

lnds:
  - name: LND1
    type: ["offchain", "onchain"]
    priority: 2 # lower number means higher priority
  - name: LND2
    type: ["offchain"]
    priority: 3

onChainWallet:
  dustThreshold: 5000
  minConfirmations: 2
  scanDepth: 360
  scanDepthOutgoing: 2
  scanDepthChannelUpdate: 8

<<<<<<< HEAD
swap:
  minOnChainHotWalletBalance: 75000000
  swapOutAmount:  50000000
  swapProviders: ["LOOP"]
  lnd1loopRestEndpoint: "https://localhost:8081"
  lnd1loopRpcEndpoint: "localhost:11010"
  lnd2loopRestEndpoint: "https://localhost:8082"
  lnd2loopRpcEndpoint: "localhost:11011"
  

# TODO
# carrierRegexFilter: ""

=======
>>>>>>> 5ddd0105
apollo:
  playground: true
  playgroundUrl: "https://api.staging.galoy.io/graphql"

userActivenessMonthlyVolumeThreshold: 100 # cents

cronConfig:
  rebalanceEnabled: true
  swapEnabled: true

kratosConfig:
  serverURL: "http://localhost:4433"
  corsAllowedOrigins: ["http://localhost:3000"]

captcha:
  mandatory: false

skipFeeProbe:
  - "038f8f113c580048d847d6949371726653e02b928196bad310e3eda39ff61723f6" # Muun<|MERGE_RESOLUTION|>--- conflicted
+++ resolved
@@ -176,7 +176,6 @@
   scanDepthOutgoing: 2
   scanDepthChannelUpdate: 8
 
-<<<<<<< HEAD
 swap:
   minOnChainHotWalletBalance: 75000000
   swapOutAmount:  50000000
@@ -186,12 +185,6 @@
   lnd2loopRestEndpoint: "https://localhost:8082"
   lnd2loopRpcEndpoint: "localhost:11011"
   
-
-# TODO
-# carrierRegexFilter: ""
-
-=======
->>>>>>> 5ddd0105
 apollo:
   playground: true
   playgroundUrl: "https://api.staging.galoy.io/graphql"
