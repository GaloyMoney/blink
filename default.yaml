--- conflicted
+++ resolved
@@ -93,23 +93,20 @@
   enabled: true
   proxyChecking:
     enabled: true
-<<<<<<< HEAD
 
 # blacklistedIPTypes: ['VPN', 'Compromised Server']
 
 # blacklistedIPs: ['1.2.3.4', '5.6.7.8']
-=======
->>>>>>> bbdbb5fa
 
 fees:
   withdraw: 2000 # 2000 sats flat per tx
   deposit: 0.003 # 0.3 percent
 
-lnds: 
+lnds:
   - name: LND1
     type: ["offchain", "onchain"]
     priority: 2 # lower number means higher priority
-  - name: LND2  
+  - name: LND2
     type: ["offchain"]
     priority: 3
 
