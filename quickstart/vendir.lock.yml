--- conflicted
+++ resolved
@@ -5,11 +5,7 @@
       commitTitle: 'docs: update dev docs with buck / nix info (#3430)...'
       sha: 4870bf44f4298582ff3d28856b38084ea1a43ab6
       tags:
-<<<<<<< HEAD
-      - 0.15.41
-=======
       - 0.15.41-2-g4870bf44f
->>>>>>> 4a127cce
     path: ./
   path: dev
 - contents:
@@ -17,11 +13,7 @@
       commitTitle: 'docs: update dev docs with buck / nix info (#3430)...'
       sha: 4870bf44f4298582ff3d28856b38084ea1a43ab6
       tags:
-<<<<<<< HEAD
-      - 0.15.41
-=======
       - 0.15.41-2-g4870bf44f
->>>>>>> 4a127cce
     path: ./
   path: ./galoy
 - contents:
@@ -29,11 +21,7 @@
       commitTitle: 'docs: update dev docs with buck / nix info (#3430)...'
       sha: 4870bf44f4298582ff3d28856b38084ea1a43ab6
       tags:
-<<<<<<< HEAD
-      - 0.15.41
-=======
       - 0.15.41-2-g4870bf44f
->>>>>>> 4a127cce
     path: ./
   path: ./graphql
 kind: LockConfig