import assert from "assert"
import moment from "moment"
import { CSVAccountExport } from "./csvAccountExport"
import { DbError } from "./error"
import { Balances } from "./interface"
import { customerPath } from "./ledger/ledger"
import { MainBook } from "./mongodb"
import { sendNotification } from "./notifications/notification"
import { User } from "./schema"
import { ITransaction, Logger } from "./types"

export abstract class UserWallet {
  static lastPrice: number

  // FIXME typing : https://thecodebarbarian.com/working-with-mongoose-in-typescript.html
  user: typeof User // mongoose object
  readonly logger: Logger

  constructor({ user, logger }) {
    this.user = user
    this.logger = logger
  }

  // async refreshUser() {
  //   this.user = await User.findOne({ _id: this.user._id })
  // }

  // TODO: upgrade price automatically with a timer
  static setCurrentPrice(price) {
    UserWallet.lastPrice = price
  }

  // this needs to be here to be able to call / chain updatePending()
  // otherwise super.updatePending() would result in an error
  // there may be better way to architecture this?
  async updatePending() {
    return
  }

<<<<<<< HEAD
  async getBalances(lock?): Promise<Balances> {
    try {
      await this.updatePending(lock)
    } catch (err) {
      this.logger.warn(
        { user: this.user },
        "impossible to update potentially confirmed transaction",
      )
    }
=======
  async getBalances(): Promise<Balances> {
    await this.updatePending()
>>>>>>> ebd90cbd

    // TODO: add effective ratio
    const balances = {
      BTC: 0,
      USD: 0,
      total_in_BTC: NaN,
      total_in_USD: NaN,
    }

    // TODO: run this code in parrallel
    for (const { id } of this.user.currencies) {
      const { balance } = await MainBook.balance({
        account: this.user.accountPath,
        currency: id,
      })

      // the dealer is the only one that is allowed to be short USD
      if (this.user.role === "dealer" && id === "USD") {
        assert(balance <= 0)
      } else {
        assert(balance >= 0)
      }

      balances[id] = balance
    }

    const priceMap = [
      {
        id: "BTC",
        BTC: 1,
        USD: 1 / UserWallet.lastPrice, // TODO: check this should not be price
      },
      {
        id: "USD",
        BTC: UserWallet.lastPrice,
        USD: 1,
      },
    ]

    // this array is used to know the total in USD and BTC
    // the effective ratio may not be equal to the user ratio
    // as a result of price fluctuation
    const total = priceMap.map(({ id, BTC, USD }) => ({
      id,
      value: BTC * balances["BTC"] + USD * balances["USD"],
    }))

    balances.total_in_BTC = total.filter((item) => item.id === "BTC")[0].value
    balances.total_in_USD = total.filter((item) => item.id === "USD")[0].value

    return balances
  }

  async getRawTransactions() {
    const { results } = await MainBook.ledger({
      // TODO: manage currencies

      account: this.user.accountPath,
      // start_date: startDate,
      // end_date: endDate
    })

    return results
  }

  async getTransactions(): Promise<Array<ITransaction>> {
    const rawTransactions = await this.getRawTransactions()

    return rawTransactions.map((item) => {
      const amount = item.credit - item.debit
      const memoUsername = item.username
        ? amount > 0
          ? `from ${item.username}`
          : `to ${item.username}`
        : null

      return {
        created_at: moment(item.timestamp).unix(),
        amount,
        sat: item.sat,
        usd: item.usd,
        description: item.memoPayer || item.memo || memoUsername || item.type, // TODO remove `|| item.type` once users have upgraded
        type: item.type,
        hash: item.hash,
        fee: item.fee,
        feeUsd: item.feeUsd,
        username: item.username,
        // destination: TODO
        pending: item.pending,
        id: item._id,
        currency: item.currency,
        addresses: item.payee_addresses,
      }
    })
  }

  async getStringCsv() {
    const csv = new CSVAccountExport()
    await csv.addAccount({ account: customerPath(this.user.id) })
    return csv.getBase64()
  }

  // deprecated
  async setUsername({ username }): Promise<boolean | Error> {
    const result = await User.findOneAndUpdate(
      { _id: this.user.id, username: null },
      { username },
    )

    if (!result) {
      const error = `Username is already set`
      throw new DbError(error, {
        forwardToClient: true,
        logger: this.logger,
        level: "warn",
      })
    }

    return true
  }

  // deprecated
  async setLanguage({ language }): Promise<boolean> {
    const result = await User.findOneAndUpdate({ _id: this.user.id }, { language })

    if (!result) {
      const error = `issue setting language preferences`
      throw new DbError(error, {
        forwardToClient: false,
        logger: this.logger,
        level: "warn",
        result,
      })
    }

    return true
  }

  async updateUsername({
    username,
  }): Promise<{ username: string | undefined; id: string }> {
    try {
      const result = await User.findOneAndUpdate(
        { _id: this.user.id, username: null },
        { username },
      )
      if (!result) {
        throw new DbError(`Username is already set`, {
          forwardToClient: true,
          logger: this.logger,
          level: "warn",
        })
      }
      return { username, id: this.user.id }
    } catch (err) {
      this.logger.error({ err })
      throw new DbError("error updating username", {
        forwardToClient: false,
        logger: this.logger,
        level: "error",
        err,
      })
    }
  }

  async updateLanguage({
    language,
  }): Promise<{ language: string | undefined; id: string }> {
    try {
      await User.findOneAndUpdate({ _id: this.user.id }, { language })
      return { language, id: this.user.id }
    } catch (err) {
      this.logger.error({ err }, "error updating language")
      return { language: undefined, id: this.user.id }
    }
  }

  static getCurrencyEquivalent({
    sats,
    fee,
    usd,
  }: {
    sats: number
    fee?: number
    usd?: number
  }) {
    return {
      fee,
      feeUsd: fee ? UserWallet.satsToUsd(fee) : undefined,
      sats,
      usd: usd ?? UserWallet.satsToUsd(sats),
    }
  }

  static satsToUsd = (sats) => {
    const usdValue = UserWallet.lastPrice * sats
    return usdValue
  }

  sendBalance = async (): Promise<void> => {
    const { BTC: balanceSats } = await this.getBalances()

    // Add commas to balancesats
    const balanceSatsPrettified = balanceSats.toLocaleString("en")
    // Round balanceusd to 2 decimal places and add commas
    const balanceUsd = UserWallet.satsToUsd(balanceSats).toLocaleString("en", {
      maximumFractionDigits: 2,
    })

    this.logger.info(
      { balanceSatsPrettified, balanceUsd, user: this.user },
      `sending balance notification to user`,
    )
    await sendNotification({
      user: this.user,
      title: `Your balance is $${balanceUsd} (${balanceSatsPrettified} sats)`,
      logger: this.logger,
    })
  }
}<|MERGE_RESOLUTION|>--- conflicted
+++ resolved
@@ -37,20 +37,8 @@
     return
   }
 
-<<<<<<< HEAD
-  async getBalances(lock?): Promise<Balances> {
-    try {
-      await this.updatePending(lock)
-    } catch (err) {
-      this.logger.warn(
-        { user: this.user },
-        "impossible to update potentially confirmed transaction",
-      )
-    }
-=======
   async getBalances(): Promise<Balances> {
     await this.updatePending()
->>>>>>> ebd90cbd
 
     // TODO: add effective ratio
     const balances = {
