<<<<<<< HEAD
import assert from 'assert';
import moment from "moment";
import { CSVAccountExport } from "./csvAccountExport";
import { Balances } from "./interface";
import { customerPath } from "./ledger/ledger";
import { MainBook } from "./mongodb";
import { sendNotification } from "./notifications/notification";
import { User } from "./schema";
import { ITransaction } from "./types";
import { LoggedError } from "./utils";
import { verifyToken, generateSecret } from "node-2fa";
import { yamlConfig } from "./config";
=======
import assert from 'assert'
import moment from "moment"
import { CSVAccountExport } from "./csvAccountExport"
import { DbError } from './error'
import { Balances } from "./interface"
import { customerPath } from "./ledger/ledger"
import { MainBook } from "./mongodb"
import { sendNotification } from "./notifications/notification"
import { User } from "./schema"
import { ITransaction } from "./types"
>>>>>>> 8f25aef1

export abstract class UserWallet {

  static lastPrice: number

  // FIXME typing : https://thecodebarbarian.com/working-with-mongoose-in-typescript.html
  user: typeof User // mongoose object
  readonly logger: any

  constructor({ user, logger }) {
    this.user = user
    this.logger = logger
  }

  // async refreshUser() {
  //   this.user = await User.findOne({ _id: this.user._id })
  // }

  // TODO: upgrade price automatically with a timer
  static setCurrentPrice(price) {
    UserWallet.lastPrice = price
  }

  // this needs to be here to be able to call / chain updatePending()
  // otherwise super.updatePending() would result in an error
  // there may be better way to architecture this?
  // eslint-disable-next-line no-unused-vars
  async updatePending(lock) { return }

  async getBalances(lock?): Promise<Balances> {
    await this.updatePending(lock)

    // TODO: add effective ratio
    const balances = {
      "BTC": 0,
      "USD": 0,
      total_in_BTC: NaN,
      total_in_USD: NaN,
    }

    // TODO: make this code parrallel instead of serial
    for(const { id } of this.user.currencies) {
      const { balance } = await MainBook.balance({
        account: this.user.accountPath,
        currency: id,
      })

      // the dealer is the only one that is allowed to be short USD
      if(this.user.role === "dealer" && id === "USD") {
        assert(balance <= 0)
      } else {
        assert(balance >= 0)
      }

      balances[id] = balance
    }

    const priceMap = [
      {
        id: "BTC",
        BTC: 1,
        USD: 1 / UserWallet.lastPrice, // TODO: check this should not be price
      },
      {
        id: "USD",
        BTC: UserWallet.lastPrice,
        USD: 1,
      },
    ]

    // this array is used to know the total in USD and BTC
    // the effective ratio may not be equal to the user ratio
    // as a result of price fluctuation
    const total = priceMap.map(({ id, BTC, USD }) => ({
      id,
      value: BTC * balances["BTC"] + USD * balances["USD"],
    }))

    balances.total_in_BTC = total.filter(item => item.id === "BTC")[0].value
    balances.total_in_USD = total.filter(item => item.id === "USD")[0].value

    return balances
  }

  async getRawTransactions() {
    const { results } = await MainBook.ledger({
      // TODO: manage currencies

      account: this.user.accountPath,
      // start_date: startDate,
      // end_date: endDate
    })

    return results
  }

  async getTransactions(): Promise<Array<ITransaction>> {
    const rawTransactions = await this.getRawTransactions()

    const results_processed = rawTransactions.map(item => {
      const amount = item.credit - item.debit
      const memoUsername =
        item.username ?
          amount > 0 ?
            `from ${item.username}` :
            `to ${item.username}` :
          null

      return {
        created_at: moment(item.timestamp).unix(),
        amount,
        sat: item.sat,
        usd: item.usd,
        description: item.memoPayer || item.memo || memoUsername || item.type, // TODO remove `|| item.type` once users have upgraded
        type: item.type,
        hash: item.hash,
        fee: item.fee,
        feeUsd: item.feeUsd,
        username: item.username,
        // destination: TODO
        pending: item.pending,
        id: item._id,
        currency: item.currency,
        addresses: item.payee_addresses,
      }
    })

    return results_processed
  }

  async getStringCsv() {
    const csv = new CSVAccountExport()
    await csv.addAccount({ account: customerPath(this.user.id) })
    return csv.getBase64()
  }

  // deprecated
  async setUsername({ username }): Promise<boolean | Error> {

    const result = await User.findOneAndUpdate({ _id: this.user.id, username: null }, { username })

    if(!result) {
      const error = `Username is already set`
      throw new DbError(error, {forwardToClient: true, logger: this.logger, level: 'warn'})
    }

    return true
  }

  // deprecated
  async setLanguage({ language }): Promise<boolean> {

    const result = await User.findOneAndUpdate({ _id: this.user.id }, { language })

    if(!result) {
      const error = `issue setting language preferences`
      throw new DbError(error, {forwardToClient: false, logger: this.logger, level: 'warn', result})
    }

    return true
  }

  async updateUsername({ username }): Promise<{username: string | undefined, id: string}> {
    try {
      const result = await User.findOneAndUpdate({ _id: this.user.id, username: null }, { username })
      if(!result) {
        throw new DbError(`Username is already set`, {forwardToClient: true, logger: this.logger, level: 'warn'})
      }
      return { username, id: this.user.id }
    } catch (err) {
      this.logger.error({err})
      throw new DbError("error updating username", {forwardToClient: false, logger: this.logger, level: 'error', err})
    }
  }

  async updateLanguage({ language }): Promise<{language: string | undefined, id: string}> {
    try {
      await User.findOneAndUpdate({ _id: this.user.id }, { language })
      return { language, id: this.user.id }
    } catch (err) {
      this.logger.error({err}, "error updating language")
      return {language: undefined, id: this.user.id }
    }
  }

  static getCurrencyEquivalent({ sats, fee, usd }: { sats: number, fee?: number, usd?: number }) {
    return {
      fee,
      feeUsd: fee ? UserWallet.satsToUsd(fee) : undefined,
      sats,
      usd: usd ?? UserWallet.satsToUsd(sats),
    }
  }

  // FIXME: no longer use UserWallet.lastPrice
  static satsToUsd = sats => {
    const usdValue = UserWallet.lastPrice * sats
    return usdValue
  }

  sendBalance = async (): Promise<void> => {
    const { BTC: balanceSats } = await this.getBalances()

    // Add commas to balancesats
    const balanceSatsPrettified = balanceSats.toLocaleString("en")
    // Round balanceusd to 2 decimal places and add commas
    const balanceUsd = UserWallet.satsToUsd(balanceSats).toLocaleString("en", { maximumFractionDigits: 2 })

    this.logger.info({ balanceSatsPrettified, balanceUsd, user: this.user }, `sending balance notification to user`)
    await sendNotification({ user: this.user, title: `Your balance is $${balanceUsd} (${balanceSatsPrettified} sats)`, logger: this.logger })
  }
  
  generate2fa = () => {
    const { secret, uri } = generateSecret({ name: yamlConfig.name, account: this.user.phone });
    /*
    { secret: 'XDQXYCP5AC6FA32FQXDGJSPBIDYNKK5W',
      uri: 'otpauth://totp/My%20Awesome%20App:johndoe?secret=XDQXYCP5AC6FA32FQXDGJSPBIDYNKK5W&issuer=My%20Awesome%20App',
      qr: 'https://chart.googleapis.com/chart?chs=166x166&chld=L|0&cht=qr&chl=otpauth://totp/My%20Awesome%20App:johndoe%3Fsecret=XDQXYCP5AC6FA32FQXDGJSPBIDYNKK5W%26issuer=My%20Awesome%20App'
    }
    */
  
    return { secret, uri }
  }

  save2fa = async ({ secret, code }): Promise<boolean> => {
    const codeIsCorrect = verifyToken(secret, code);

    if (!codeIsCorrect) {
      this.logger.warn({code}, "incorrect code")
      return false
    }

    this.user.authenticator = secret
    console.log({secret, user: this.user})

    try {
      await this.user.save()
      return true 
    } catch (err) {
      this.logger.warn({err}, "impossible to save secret")
      return false
    }
  }

  validate2fa = async ({ code }): Promise<boolean> => {
    const token = this.user.authenticator

    if (!token) {
      this.logger.warn("no 2fa has been set")
      return false
    }

    return verifyToken(token, code);
  }

  delete2fa = async (): Promise<boolean> => {
    // TODO: may want a code before deleting 2FA for security reason?

    this.user.authenticator = undefined

    try {
      await this.user.save()
      return true 
    } catch (err) {
      this.logger.warn({err}, "impossible to save secret")
      return false
    }
  }

}<|MERGE_RESOLUTION|>--- conflicted
+++ resolved
@@ -1,17 +1,3 @@
-<<<<<<< HEAD
-import assert from 'assert';
-import moment from "moment";
-import { CSVAccountExport } from "./csvAccountExport";
-import { Balances } from "./interface";
-import { customerPath } from "./ledger/ledger";
-import { MainBook } from "./mongodb";
-import { sendNotification } from "./notifications/notification";
-import { User } from "./schema";
-import { ITransaction } from "./types";
-import { LoggedError } from "./utils";
-import { verifyToken, generateSecret } from "node-2fa";
-import { yamlConfig } from "./config";
-=======
 import assert from 'assert'
 import moment from "moment"
 import { CSVAccountExport } from "./csvAccountExport"
@@ -22,7 +8,6 @@
 import { sendNotification } from "./notifications/notification"
 import { User } from "./schema"
 import { ITransaction } from "./types"
->>>>>>> 8f25aef1
 
 export abstract class UserWallet {
 
