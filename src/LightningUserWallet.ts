<<<<<<< HEAD
import { LightningMixin } from "./Lightning";
import { redlock } from "./lock";
import { OnChainMixin } from "./OnChain";
import { User } from "./schema";
import { ILightningWalletUser, OnboardingEarn } from "./types";
import { UserWallet } from "./userWallet";
import { getFunderWallet } from "./walletFactory";
=======
import { LightningMixin } from "./Lightning"
import { redlock } from "./lock"
import { OnChainMixin } from "./OnChain"
import { User } from "./schema"
import { ILightningWalletUser, OnboardingEarn } from "./types"
import { UserWallet } from "./userWallet"
import { getFunderWallet } from "./walletFactory"
import { CustomError } from "./error"
>>>>>>> 130603f6

/**
 * this represents a user wallet
 */
export class LightningUserWallet extends OnChainMixin(LightningMixin(UserWallet)) {

  constructor(args: ILightningWalletUser) {
    super({ ...args })
  }

  async addEarn(ids) {

    if (this.user?.twilio?.carrier?.type === "voip") {
      throw new CustomError("reward can only be given on non voip-based phone", "VOIP_REWARD_RESTRICTED", {forwardToClient: true, logger: this.logger, level: 'warn', metadata: undefined})
    }

    const lightningFundingWallet = await getFunderWallet({ logger: this.logger })

    return await redlock({ path: this.user._id, logger: this.logger }, async () => {

      const result: Record<string, unknown>[] = []

      for (const id of ids) {
        const amount = OnboardingEarn[id]

        const userPastState = await User.findOneAndUpdate(
          { _id: this.user._id },
          { $push: { earn: id } },
          { upsert: true },
        )

        if (userPastState.earn.findIndex(item => item === id) === -1) {

          // FIXME: use pay by username instead 
          const invoice = await this.addInvoice({memo: id, value: amount})
          await lightningFundingWallet.pay({invoice, isReward: true})
        }

        result.push({ id, value: amount, completed: true })
      }

      return result
    })
  }

}<|MERGE_RESOLUTION|>--- conflicted
+++ resolved
@@ -1,4 +1,4 @@
-<<<<<<< HEAD
+import { CustomError } from "./error";
 import { LightningMixin } from "./Lightning";
 import { redlock } from "./lock";
 import { OnChainMixin } from "./OnChain";
@@ -6,16 +6,6 @@
 import { ILightningWalletUser, OnboardingEarn } from "./types";
 import { UserWallet } from "./userWallet";
 import { getFunderWallet } from "./walletFactory";
-=======
-import { LightningMixin } from "./Lightning"
-import { redlock } from "./lock"
-import { OnChainMixin } from "./OnChain"
-import { User } from "./schema"
-import { ILightningWalletUser, OnboardingEarn } from "./types"
-import { UserWallet } from "./userWallet"
-import { getFunderWallet } from "./walletFactory"
-import { CustomError } from "./error"
->>>>>>> 130603f6
 
 /**
  * this represents a user wallet
