--- conflicted
+++ resolved
@@ -248,72 +248,6 @@
     }
 
     logger.info({ dbVersion }, "entering upgrade db module version")
-<<<<<<< HEAD
-
-    if (dbVersion.version === 2) {
-      logger.info("no need to upgrade the db")
-    }
-
-    if (dbVersion.version === 0) {
-      logger.info("starting upgrade to version 1")
-
-      logger.info("all existing wallet should have BTC as currency")
-      // this is to enforce the index constraint
-      await User.updateMany({}, { $set: { currency: "BTC" } })
-
-      logger.info("there needs to have a role: funder")
-      await User.findOneAndUpdate({ phone: "+1***REMOVED***", currency: "BTC" }, { role: "funder" })
-
-      logger.info("earn is no longer a particular type. replace with on_us")
-      await Transaction.updateMany({ type: "earn" }, { $set: { type: "on_us" } })
-
-      logger.info("setting db version to 1")
-      await DbVersion.findOneAndUpdate({}, { version: 1 }, { upsert: true })
-
-      logger.info("upgrade succesful to version 1")
-    }
-
-    if (dbVersion.version === 1) {
-      logger.info("starting upgrade to version 2")
-
-      let priceTime
-      const moment = require('moment');
-
-      let price
-      let skipUpdate = false
-
-      try {
-        ({ pair: { exchange: { price } } } = await PriceHistory.findOne({}, {}, { sort: { _id: 1 } }))
-      } catch (err) {
-        logger.warn("no price available. would only ok if no transaction is available, ie: on devnet")
-        const count = await Transaction.countDocuments()
-        if (count === 0) {
-          skipUpdate = true
-        } else {
-          exit()
-        }
-      }
-
-      if (!skipUpdate) {
-        const priceMapping = mapValues(keyBy(price, i => moment(i._id)), 'o')
-        const lastPriceObj = last(price)
-        const lastPrice = (lastPriceObj as any).o
-
-        const transactions = await Transaction.find({})
-
-        for (const tx of transactions) {
-          const txTime = moment(tx.datetime).startOf('hour');
-
-          if (has(priceMapping, `${txTime}`)) {
-            priceTime = priceMapping[`${txTime}`]
-          } else {
-            logger.warn({ tx }, 'using most recent price for time %o', `${txTime}`)
-            priceTime = lastPrice
-          }
-
-          const usd = (tx.debit + tx.credit) * priceTime
-          await Transaction.findOneAndUpdate({ _id: tx._id }, { usd })
-=======
 
     switch (dbVersion.version) {
       case 0:
@@ -375,7 +309,6 @@
             const usd = (tx.debit + tx.credit) * priceTime
             await Transaction.findOneAndUpdate({ _id: tx._id }, { usd })
           }
->>>>>>> 0247b651
         }
 
         logger.info("setting db version to 2")
@@ -393,11 +326,6 @@
         await Transaction.remove({ memo })
         await Journal.remove({ memo })
 
-<<<<<<< HEAD
-      logger.info("upgrade succesful to version 2")
-    }
-
-=======
         dbVersion.version = 2
         await dbVersion.save()
 
@@ -407,7 +335,6 @@
         logger.info("db was just upgraded or did not need upgrade")
         break;
     }
->>>>>>> 0247b651
   } catch (err) {
     logger.fatal({ err }, "db upgrade error. exiting")
     exit()
