--- conflicted
+++ resolved
@@ -8,15 +8,9 @@
 }
 
 export interface IWallet {
-<<<<<<< HEAD
-  getBalances(lock?): Promise<Balances>
-  getTransactions(): Promise<Array<ITransaction>>
-  getInfo(): Promise<object>
-=======
   getBalances(): Promise<Balances>
   getTransactions(): any // TODO
   getInfo(): Promise<Record<string, unknown>>
->>>>>>> 130603f6
 }
 
 export interface ILightningWallet extends IWallet {
