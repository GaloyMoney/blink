import fs from 'fs'
import { ApolloServer } from 'apollo-server-express'
import dotenv from "dotenv"
import express from 'express'
import expressJwt from "express-jwt"
import { applyMiddleware } from "graphql-middleware"
import { and, rule, shield } from 'graphql-shield'
import { makeExecutableSchema } from "graphql-tools"
import moment from "moment"
import mongoose from "mongoose"
import path from "path"
import pino from 'pino'
// https://nodejs.org/api/esm.html#esm_no_require_exports_module_exports_filename_dirname
// TODO: to use when switching to module
// import { fileURLToPath } from 'url'
// const __filename = fileURLToPath(import.meta.url)
// const __dirname = path.dirname(__filename)
import PinoHttp from "pino-http"
import swStats from 'swagger-stats'
import { v4 as uuidv4 } from 'uuid'
import { getMinBuildNumber, getHourlyPrice } from "../localCache"
import { lnd } from "../lndConfig"
import { nodeStats } from "../lndUtils"
import { setupMongoConnection } from "../mongodb"
import { sendNotification } from "../notifications/notification"
import { User } from "../schema"
import { login, requestPhoneCode } from "../text"
import { Levels, OnboardingEarn } from "../types"
import { AdminOps } from "../AdminOps"
<<<<<<< HEAD
import { fetchIPDetails } from "../utils"
=======
import { fetchIPDetails, LoggedError } from "../utils";
>>>>>>> 22ff8a0b
import { baseLogger } from '../logger'
import { WalletFactory, WalletFromUsername } from "../walletFactory"
import { getCurrentPrice } from "../realtimePrice"
import { yamlConfig } from '../config'
import { range, pattern, stringLength, ValidateDirectiveVisitor } from '@profusion/apollo-validation-directives'
import { redis } from "../redis"
import { AuthorizationError } from '../error'

dotenv.config()

const graphqlLogger = baseLogger.child({ module: "graphql" })


const pino_http = PinoHttp({
  logger: graphqlLogger,
  wrapSerializers: false,

  // Define custom serializers
  serializers: {
    err: pino.stdSerializers.err,
    req: pino.stdSerializers.req,
    res: (res) => ({
      // FIXME: kind of a hack. body should be in in req. but have not being able to do it.
      body: res.req.body,
      ...pino.stdSerializers.res(res),
    }),
  },
  autoLogging: {
    ignorePaths: ["/healthz"],
  },
})

const commitHash = process.env.COMMITHASH
const buildTime = process.env.BUILDTIME
const helmRevision = process.env.HELMREVISION

const resolvers = {
  Query: {
    me: async (_, __, { uid, user }) => {
      const { phone, username, contacts, language, level } = user

      return {
        id: uid,
        level,
        phone,
        username,
        contacts,
        language,
      }
    },

    // legacy, before handling multi currency account
    wallet: async (_, __, { wallet }) => ([{
      id: "BTC",
      currency: "BTC",
      balance: async () => (await wallet.getBalances())["BTC"],
      transactions: () => wallet.getTransactions(),
      csv: () => wallet.getStringCsv(),
    }]),

    // new way to return the balance
    // balances are distinc between USD and BTC
    // but transaction are common, because they could have rely both on USD/BTC
    wallet2: async (_, __, { wallet }) => {
      const balances = await wallet.getBalances()

      return {
        transactions: wallet.getTransactions(),
        balances: wallet.user.currencies.map(item => ({
          id: item.id,
          balance: balances[item.id],
        })),
      }
    },
    nodeStats: async () => nodeStats({ lnd }),
    buildParameters: async () => {
      const { minBuildNumber, lastBuildNumber } = await getMinBuildNumber()
      return {
        id: lastBuildNumber,
        commitHash: () => commitHash,
        buildTime: () => buildTime,
        helmRevision: () => helmRevision,
        minBuildNumberAndroid: minBuildNumber,
        minBuildNumberIos: minBuildNumber,
        lastBuildNumberAndroid: lastBuildNumber,
        lastBuildNumberIos: lastBuildNumber,
      }
    },
    prices: async (_, { length = 365 * 24 * 10 }, { logger }) => {
      const hourly = await getHourlyPrice({ logger })

      // adding the current price as the lat index array
      // use by the mobile application to convert prices
      hourly.push({
        id: moment().unix(),
        o: getCurrentPrice(),
      })

      return hourly.splice(-length)
    },
    earnList: async (_, __, { user }) => {
      const response: Record<string, any>[] = []
      const earned = user?.earn || []

      for(const [id, value] of Object.entries(OnboardingEarn)) {
        response.push({
          id,
          value,
          completed: earned.findIndex(item => item === id) !== -1,
        })
      }

      return response
    },
    getLastOnChainAddress: async (_, __, { wallet }) => ({ id: wallet.getLastOnChainAddress() }),
    maps: async () => {
      // TODO: caching
      const users = await User.find({
        title: { $exists: true }, coordinate: { $exists: true } },
        { username: 1, title: 1, coordinate: 1 },
      )

      return users.map((user) => ({
        ...user._doc,
        id: user.username,
      }))
    },
    usernameExists: async (_, { username }) => AdminOps.usernameExists({ username }),
    getUserDetails: async (_, { uid }) => User.findOne({_id: uid}),
    noauthUpdatePendingInvoice: async (_, { hash, username }, { logger }) => {
      const wallet = await WalletFromUsername({ username, logger })
      return wallet.updatePendingInvoice({ hash })
    },
    getUid: async (_, { username, phone }) => {
      const { _id: uid } = await User.getUser({ username, phone })
      return uid
    },
    getLevels: () => Levels,
    getLimits: (_, __, {user}) => {
      return {
        oldEnoughForWithdrawal: yamlConfig.limits.oldEnoughForWithdrawal,
        withdrawal: yamlConfig.limits.withdrawal.level[user.level],
        onUs: yamlConfig.limits.onUs.level[user.level],
      }
    },
    getWalletFees: () => ({
      deposit: yamlConfig.fees.deposit,
    }),
  },
  Mutation: {
    requestPhoneCode: async (_, { phone }, { logger, ip }) => ({ success: requestPhoneCode({ phone, logger, ip }) }),
    login: async (_, { phone, code }, { logger, ip }) => ({ token: login({ phone, code, logger, ip }) }),
    updateUser: async (_, __, { wallet }) => ({
      setUsername: async ({ username }) => await wallet.setUsername({ username }),
      setLanguage: async ({ language }) => await wallet.setLanguage({ language }),
      updateUsername: (input) => wallet.updateUsername(input),
      updateLanguage: (input) => wallet.updateLanguage(input),
    }),
    setLevel: async (_, { uid, level }) => {
      return AdminOps.setLevel({ uid, level })
    },
    updateContact: async (_, __, { user }) => ({
      setName: async ({ username, name }) => {
        user.contacts.filter(item => item.id === username)[0].name = name
        await user.save()
        return true
      },
    }),
    noauthAddInvoice: async (_, { username, value }, { logger }) => {
      const wallet = await WalletFromUsername({username, logger})
      return wallet.addInvoice({ selfGenerated: false, value })
    },
    invoice: async (_, __, { wallet }) => ({
      addInvoice: async ({ value, memo }) => wallet.addInvoice({ value, memo }),
      // FIXME: move to query
      updatePendingInvoice: async ({ hash }) => wallet.updatePendingInvoice({ hash }),
      payInvoice: async ({ invoice, amount, memo }) => wallet.pay({ invoice, amount, memo }),
      payKeysendUsername: async ({ destination, username, amount, memo }) => wallet.pay({ destination, username, amount, memo }),
      getFee: async ({ destination, amount, invoice }) => wallet.getLightningFee({ destination, amount, invoice }),
    }),
    earnCompleted: async (_, { ids }, { wallet }) => wallet.addEarn(ids),
    onchain: async (_, __, { wallet }) => ({
      getNewAddress: () => wallet.getOnChainAddress(),
      pay: ({ address, amount, memo }) => ({ success: wallet.onChainPay({ address, amount, memo }) }),
      getFee: ({ address, amount }) => wallet.getOnchainFee({ address, amount }),
    }),
    addDeviceToken: async (_, { deviceToken }, { user }) => {
      user.deviceToken.addToSet(deviceToken)
      // TODO: check if this is ok to shared a mongoose user instance and mutate it.
      await user.save()
      return { success: true }
    },

    // FIXME test
    testMessage: async (_, __, { user, logger }) => {
      // throw new LoggedError("test error")
      await sendNotification({
        user,
        title: "Title",
        body: `New message sent at ${moment.utc().format('YYYY-MM-DD HH:mm:ss')}`,
        logger,
      })
      return { success: true }
    },
    addToMap: async (_, { username, title, latitude, longitude }) => {
      return AdminOps.addToMap({ username, title, latitude, longitude })
    },
    setAccountStatus: async (_, { uid, status }) => {
      return AdminOps.setAccountStatus({ uid, status })
    },
  },
}

const isAuthenticated = rule({ cache: 'contextual' })(
  async (parent, args, ctx) => {
    if(ctx.uid === null) {
      throw new AuthorizationError(undefined, {logger: graphqlLogger, request: ctx.request.body})
    }
    return true
  },
)

const isEditor = rule({ cache: "contextual" })(
  async (parent, args, ctx) => {
    return ctx.user.role === "editor"
  },
)

const permissions = shield({
  Query: {
    // prices: not(isAuthenticated),
    // earnList: isAuthenticated,
    me: isAuthenticated,
    wallet: isAuthenticated,
    wallet2: isAuthenticated,
    getLastOnChainAddress: isAuthenticated,
    getUserDetails: and(isAuthenticated, isEditor),
    getUid: and(isAuthenticated, isEditor),
    getLevels: and(isAuthenticated, isEditor),
  },
  Mutation: {
    // requestPhoneCode: not(isAuthenticated),
    // login: not(isAuthenticated),

    onchain: isAuthenticated,
    invoice: isAuthenticated,
    earnCompleted: isAuthenticated,
    updateUser: isAuthenticated,
    updateContact: isAuthenticated,
    addDeviceToken: isAuthenticated,
    testMessage: isAuthenticated,
    addToMap: and(isAuthenticated, isEditor),
    setLevel: and(isAuthenticated, isEditor),
    setAccountStatus: and(isAuthenticated, isEditor),
  },
}, { allowExternalErrors: true }) // TODO remove to not expose internal error


export async function startApolloServer() {
  const app = express()

  // try load file sync instead

  // const myTypeDefs = importSchema(path.join(__dirname, "../schema.graphql"))

  const myTypeDefs = fs.readFileSync(path.join(__dirname, "../schema.graphql"), {encoding:'utf8', flag:'r'})

  const execSchema = makeExecutableSchema({
    typeDefs: [
      myTypeDefs,
      ...ValidateDirectiveVisitor.getMissingCommonTypeDefs(),
      ...range.getTypeDefs(),
      ...pattern.getTypeDefs(),
      ...stringLength.getTypeDefs(),
    ],
    // @ts-expect-error: TODO
    schemaDirectives: { pattern, range, stringLength },
    resolvers,
  })

  ValidateDirectiveVisitor.addValidationResolversToSchema(execSchema)

  const schema = applyMiddleware(
    execSchema,
    permissions,
  )

  const server = new ApolloServer({
    schema,
    playground: process.env.NETWORK !== 'mainnet',
    introspection: process.env.NETWORK !== 'mainnet',
    context: async (context) => {
      // @ts-expect-error: TODO
      const token = context.req?.token ?? null
      const uid = token?.uid ?? null
      const ip = context.req?.headers['x-real-ip']

      if(yamlConfig.blacklistedIPs?.includes(ip)) {
        throw new LoggedError(`Rejected request from blacklisted IP ${ip}`)
      }

      let wallet, user

      // TODO move from id: uuidv4() to a Jaeger standard
      const logger = graphqlLogger.child({ token, id: uuidv4(), body: context.req?.body })

      if (uid) {
        user = await User.findOneAndUpdate({ _id: uid },{ lastConnection: new Date() }, {new: true})
        if(yamlConfig.proxyChecking.enabled) {
          fetchIPDetails({ip, user, logger})
        }
        wallet = (!!user && user.status === "active") ? await WalletFactory({ user, logger }) : null
      }

      return {
        ...context,
        logger,
        uid,
        wallet,
        user,
        ip,
      }
    },
    formatError: err => {
      const log = err.extensions?.exception?.log

      // An err object needs to necessarily have the forwardToClient field to be forwarded
      // i.e. catch-all errors will not be forwarded
      if (log) {
        const errObj = { message: err.message, code: err.extensions?.code }

        // we are logging additional details but not sending those to the client
        // ex: fields that indicate whether a payment succeeded or not, or stacktraces, that are required
        // for metrics or debugging
        // the err.extensions.metadata field contains such fields
        log({...errObj, ...err.extensions?.metadata})
        if(err.extensions?.exception.forwardToClient) {
          return errObj
        }
      } else {
        graphqlLogger.error(err)
      }

      return new Error('Internal server error')
    },
  })

  app.use(pino_http)

  app.use(
    expressJwt({
      secret: process.env.JWT_SECRET,
      algorithms: ["HS256"],
      credentialsRequired: false,
      requestProperty: 'token',
    }))

  app.use(swStats.getMiddleware({
    uriPath: "/swagger",
    // no authentication but /swagger/* should be protected from access outside the cluster
    // this is done with nginx
  }))

  // Health check
  app.get('/healthz', async function(req, res) {
    const isMongoAlive = mongoose.connection.readyState === 1 ? true : false
    const isRedisAlive = await redis.ping() === 'PONG'
    res.status((isMongoAlive && isRedisAlive) ? 200 : 503).send()
  })


  // Mount Apollo middleware here.
  // server.applyMiddleware({ app: permissions })
  // middlewares: [permissions],

  server.applyMiddleware({ app })

  await app.listen({ port: 4000 })

  console.log(`🚀 Server ready at http://localhost:4000${server.graphqlPath}`)
  return { server, app }
}


setupMongoConnection().then(async () => {
  await startApolloServer()
}).catch((err) => graphqlLogger.error(err, "server error"))<|MERGE_RESOLUTION|>--- conflicted
+++ resolved
@@ -27,11 +27,7 @@
 import { login, requestPhoneCode } from "../text"
 import { Levels, OnboardingEarn } from "../types"
 import { AdminOps } from "../AdminOps"
-<<<<<<< HEAD
-import { fetchIPDetails } from "../utils"
-=======
 import { fetchIPDetails, LoggedError } from "../utils";
->>>>>>> 22ff8a0b
 import { baseLogger } from '../logger'
 import { WalletFactory, WalletFromUsername } from "../walletFactory"
 import { getCurrentPrice } from "../realtimePrice"
