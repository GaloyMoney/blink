import { ApolloServer } from 'apollo-server-express';
import dotenv from "dotenv";
import express from 'express';
import expressJwt from "express-jwt";
import { applyMiddleware } from "graphql-middleware";
import { and, rule, shield } from 'graphql-shield';
import { makeExecutableSchema } from "graphql-tools";
import _ from 'lodash';
import moment from "moment";
import mongoose from "mongoose";
import path from "path";
import pino from 'pino';
// https://nodejs.org/api/esm.html#esm_no_require_exports_module_exports_filename_dirname
// TODO: to use when switching to module
// import { fileURLToPath } from 'url';
// const __filename = fileURLToPath(import.meta.url);
// const __dirname = path.dirname(__filename);
import PinoHttp from "pino-http";
import swStats from 'swagger-stats';
import util from 'util';
import { v4 as uuidv4 } from 'uuid';
import { getMinBuildNumber, getHourlyPrice } from "../localCache";
import { getActiveLnd, nodesStats, nodeStats } from "../lndUtils";
import { setupMongoConnection } from "../mongodb";
import { sendNotification } from "../notifications/notification";
import { User } from "../schema";
import { login, requestPhoneCode } from "../text";
import { Levels, OnboardingEarn } from "../types";
import { fetchIPDetails } from "../utils";
import { baseLogger } from '../logger'
import { WalletFactory, WalletFromUsername } from "../walletFactory";
import { getCurrentPrice } from "../realtimePrice";
import { yamlConfig } from '../config';
import { range, pattern, stringLength, ValidateDirectiveVisitor } from '@profusion/apollo-validation-directives';
<<<<<<< HEAD
import { addToMap, setAccountStatus, setLevel, usernameExists } from "../AdminOps";
import { activateLndHealthCheck } from "../lndHealth";
=======
import { redis } from "../redis";
>>>>>>> 85df4b37

dotenv.config()

const graphqlLogger = baseLogger.child({ module: "graphql" })


const pino_http = PinoHttp({
  logger: graphqlLogger,
  wrapSerializers: false,

  // Define custom serializers
  serializers: {
    err: pino.stdSerializers.err,
    req: pino.stdSerializers.req,
    res: (res) => ({
      // FIXME: kind of a hack. body should be in in req. but have not being able to do it.
      body: res.req.body,
      ...pino.stdSerializers.res(res)
    })
  },
  autoLogging: {
    ignorePaths: ["/healthz"]
  }
})

const commitHash = process.env.COMMITHASH
const buildTime = process.env.BUILDTIME
const helmRevision = process.env.HELMREVISION

const resolvers = {
  Query: {
    me: async (_, __, { uid, user }) => {
      const { phone, username, contacts, language, level } = user

      return {
        id: uid,
        level,
        phone,
        username,
        contacts,
        language
      }
    },

    // legacy, before handling multi currency account
    wallet: async (_, __, { wallet }) => ([{
      id: "BTC",
      currency: "BTC",
      balance: async () => (await wallet.getBalances())["BTC"],
      transactions: () => wallet.getTransactions(),
      csv: () => wallet.getStringCsv()
    }]),

    // new way to return the balance
    // balances are distinc between USD and BTC
    // but transaction are common, because they could have rely both on USD/BTC
    wallet2: async (_, __, { wallet }) => {
      const balances = await wallet.getBalances()

      return {
        transactions: wallet.getTransactions(),
        balances: wallet.user.currencies.map(item => ({
          id: item.id,
          balance: balances[item.id],
        }))
      }
    },
    // deprecated
    nodeStats: async () => {
      const { lnd } = getActiveLnd() 
      return nodeStats({ lnd })
    },
    nodesStats: async () => nodesStats(),
    buildParameters: async () => {
      const { minBuildNumber, lastBuildNumber } = await getMinBuildNumber()
      return {
        id: lastBuildNumber,
        commitHash: () => commitHash,
        buildTime: () => buildTime,
        helmRevision: () => helmRevision,
        minBuildNumberAndroid: minBuildNumber,
        minBuildNumberIos: minBuildNumber,
        lastBuildNumberAndroid: lastBuildNumber,
        lastBuildNumberIos: lastBuildNumber,
      }
    },
    prices: async (_, { length = 365 * 24 * 10 }, { logger }) => {
      const hourly = await getHourlyPrice({ logger })

      // adding the current price as the lat index array
      // use by the mobile application to convert prices
      hourly.push({
        id: moment().unix(),
        o: getCurrentPrice()
      })

      return hourly.splice(-length)
    },
    earnList: async (_, __, { uid, user }) => {
      const response: Object[] = []
      const earned = user?.earn || []

      for(const [id, value] of Object.entries(OnboardingEarn)) {
        response.push({
          id,
          value,
          completed: earned.findIndex(item => item === id) !== -1,
        })
      }

      return response
    },
    getLastOnChainAddress: async (_, __, { wallet }) => ({ id: wallet.getLastOnChainAddress() }),
    maps: async () => {
      // TODO: caching
      const users = await User.find({ 
        title: { $exists: true }, coordinate: { $exists: true } },
        { username: 1, title: 1, coordinate: 1 }
      );

      return users.map((user) => ({
        ...user._doc,
        id: user.username
      }))
    },
    usernameExists: async (_, { username }) => usernameExists({ username }),
    getUserDetails: async (_, { uid }) => User.findOne({_id: uid}),
    noauthUpdatePendingInvoice: async (_, { hash, username }, { logger }) => {
      const wallet = await WalletFromUsername({ username, logger })
      return wallet.updatePendingInvoice({ hash })
    },
    getUid: async (_, { username, phone }) => {
      const { _id: uid } = await User.getUser({ username, phone })
      return uid
    },
    getLevels: () => Levels,
    getLimits: (_, __, {user}) => {
      return {
        oldEnoughForWithdrawal: yamlConfig.limits.oldEnoughForWithdrawal,
        withdrawal: yamlConfig.limits.withdrawal.level[user.level],
        onUs: yamlConfig.limits.onUs.level[user.level]
      }
    },
    getWalletFees: () => ({
      deposit: yamlConfig.fees.deposit
    })
  },
  Mutation: {
    requestPhoneCode: async (_, { phone }, { logger }) => ({ success: requestPhoneCode({ phone, logger }) }),
    login: async (_, { phone, code }, { logger, ip }) => ({ token: login({ phone, code, logger, ip }) }),
    updateUser: async (_, __, { wallet }) => ({
      setUsername: async ({ username }) => await wallet.setUsername({ username }),
      setLanguage: async ({ language }) => await wallet.setLanguage({ language }),
      updateUsername: (input) => wallet.updateUsername(input),
      updateLanguage: (input) => wallet.updateLanguage(input),
    }),
    setLevel: async (_, { uid, level }) => {
      return setLevel({ uid, level })
    },
    updateContact: async (_, __, { user }) => ({
      setName: async ({ username, name }) => {
        user.contacts.filter(item => item.id === username)[0].name = name
        await user.save()
        return true
      }
    }),
    noauthAddInvoice: async (_, { username, value }, { logger }) => {
      const wallet = await WalletFromUsername({username, logger})
      return wallet.addInvoice({ selfGenerated: false, value })
    },
    invoice: async (_, __, { wallet }) => ({
      addInvoice: async ({ value, memo }) => wallet.addInvoice({ value, memo }),
      // FIXME: move to query
      updatePendingInvoice: async ({ hash }) => wallet.updatePendingInvoice({ hash }),
      payInvoice: async ({ invoice, amount, memo }) => wallet.pay({ invoice, amount, memo }),
      payKeysendUsername: async ({ destination, username, amount, memo }) => wallet.pay({ destination, username, amount, memo }),
      getFee: async ({ destination, amount, invoice }) => wallet.getLightningFee({ destination, amount, invoice })
    }),
    earnCompleted: async (_, { ids }, { wallet }) => wallet.addEarn(ids),
    onchain: async (_, __, { wallet }) => ({
      getNewAddress: () => wallet.getOnChainAddress(),
      pay: ({ address, amount, memo }) => ({ success: wallet.onChainPay({ address, amount, memo }) }),
      getFee: ({ address, amount }) => wallet.getOnchainFee({ address, amount }),
    }),
    addDeviceToken: async (_, { deviceToken }, { user }) => {
      user.deviceToken.addToSet(deviceToken)
      // TODO: check if this is ok to shared a mongoose user instance and mutate it.
      await user.save()
      return { success: true }
    },

    // FIXME test
    testMessage: async (_, __, { user, logger }) => {
      // throw new LoggedError("test error")
      await sendNotification({
        user,
        title: "Title",
        body: `New message sent at ${moment.utc().format('YYYY-MM-DD HH:mm:ss')}`,
        logger
      })
      return { success: true }
    },
    addToMap: async (_, { username, title, latitude, longitude }, { }) => {
      return addToMap({ username, title, latitude, longitude });
    },
    setAccountStatus: async (_, { uid, status }, { }) => {
      return setAccountStatus({ uid, status })
    }
  }
}

const isAuthenticated = rule({ cache: 'contextual' })(
  async (parent, args, ctx, info) => {
    if(ctx.uid === null) {
      return new Error(`${util.inspect({ message: 'Not authorised!', request: ctx.request.body }, false, Infinity)}`)
    }
    return true
  },
)

const isEditor = rule({ cache: "contextual" })(
  async (parent, args, ctx, info) => {
    return ctx.user.role === "editor";
  }
);

const permissions = shield({
  Query: {
    // prices: not(isAuthenticated),
    // earnList: isAuthenticated,
    me: isAuthenticated,
    wallet: isAuthenticated,
    wallet2: isAuthenticated,
    getLastOnChainAddress: isAuthenticated,
    getUserDetails: and(isAuthenticated, isEditor),
    getUid: and(isAuthenticated, isEditor),
    getLevels: and(isAuthenticated, isEditor)
  },
  Mutation: {
    // requestPhoneCode: not(isAuthenticated),
    // login: not(isAuthenticated),

    onchain: isAuthenticated,
    invoice: isAuthenticated,
    earnCompleted: isAuthenticated,
    updateUser: isAuthenticated,
    updateContact: isAuthenticated,
    addDeviceToken: isAuthenticated,
    testMessage: isAuthenticated,
    addToMap: and(isAuthenticated, isEditor),
    setLevel: and(isAuthenticated, isEditor),
    setAccountStatus: and(isAuthenticated, isEditor)
  },
}, { allowExternalErrors: true }) // TODO remove to not expose internal error


export async function startApolloServer() {
  const app = express();

  // const myTypeDefs = importSchema(path.join(__dirname, "../schema.graphql"))
  const fs = require('fs');

  const myTypeDefs = fs.readFileSync(path.join(__dirname, "../schema.graphql"),
            {encoding:'utf8', flag:'r'});

  const execSchema = makeExecutableSchema({
    typeDefs: [
      myTypeDefs,
      ...ValidateDirectiveVisitor.getMissingCommonTypeDefs(),
      ...range.getTypeDefs(),
      ...pattern.getTypeDefs(),
      ...stringLength.getTypeDefs(),
    ],
    // @ts-ignore
    schemaDirectives: { pattern, range, stringLength },
    resolvers,
  })

  ValidateDirectiveVisitor.addValidationResolversToSchema(execSchema);

  const schema = applyMiddleware(
    execSchema,
    permissions
  );

  const server = new ApolloServer({
    schema,
    playground: process.env.NETWORK !== 'mainnet',
    introspection: process.env.NETWORK !== 'mainnet',
    context: async (context) => {
      // @ts-ignore
      const token = context.req?.token ?? null
      const uid = token?.uid ?? null
      const ip = context.req?.headers['x-real-ip']

      let wallet, user

      // TODO move from id: uuidv4() to a Jaeger standard 
      const logger = graphqlLogger.child({ token, id: uuidv4(), body: context.req?.body })

      if (!!uid) {
        user = await User.findOneAndUpdate({ _id: uid },{ lastConnection: new Date() }, {new: true})
        if(yamlConfig.proxyChecking.enabled) {
          fetchIPDetails({ip, user, logger})
        }
        wallet = (!!user && user.status === "active") ? await WalletFactory({ user, logger }) : null
      }

      return {
        ...context,
        logger,
        uid,
        wallet,
        user,
        ip
      }
    },
    formatError: err => {
      let log
      
      //An err object needs to necessarily have the forwardToClient field to be forwarded
      // i.e. catch-all errors will not be forwarded
      if(log = err.extensions?.exception?.log) {
        const errObj = { message: err.message, code: err.extensions.code }

        // we are logging additional details but not sending those to the client
        // ex: fields that indicate whether a payment succeeded or not, or stacktraces, that are required
        // for metrics or debugging
        // the err.extensions.metadata field contains such fields
        log({...errObj, ...err.extensions.metadata})
        if(err.extensions.exception.forwardToClient) {
          return errObj
        }
      } else {
        graphqlLogger.error(err)
      }

      return new Error('Internal server error');
    },
  })

  app.use(pino_http)

  app.use(
    expressJwt({
      secret: process.env.JWT_SECRET,
      algorithms: ["HS256"],
      credentialsRequired: false,
      requestProperty: 'token'
    }))

  app.use(swStats.getMiddleware({
    uriPath: "/swagger",
    // no authentication but /swagger/* should be protected from access outside the cluster
    // this is done with nginx 
  }))

  // Health check
  app.get('/healthz', async function(req, res) {
    const isMongoAlive = mongoose.connection.readyState == 1 ? true : false
    const isRedisAlive = await redis.ping() === 'PONG'
    res.status((isMongoAlive && isRedisAlive) ? 200 : 503).send();
  });

  server.applyMiddleware({ app });

  // @ts-ignore
  await new Promise(resolve => app.listen({ port: 4000 }, resolve));

  console.log(`🚀 Server ready at http://localhost:4000${server.graphqlPath}`);
  return { server, app };
}


setupMongoConnection().then(async () => {
  await startApolloServer()
  activateLndHealthCheck()
}).catch((err) => graphqlLogger.error(err, "server error"))
<|MERGE_RESOLUTION|>--- conflicted
+++ resolved
@@ -1,3 +1,4 @@
+import { pattern, range, stringLength, ValidateDirectiveVisitor } from '@profusion/apollo-validation-directives';
 import { ApolloServer } from 'apollo-server-express';
 import dotenv from "dotenv";
 import express from 'express';
@@ -5,7 +6,6 @@
 import { applyMiddleware } from "graphql-middleware";
 import { and, rule, shield } from 'graphql-shield';
 import { makeExecutableSchema } from "graphql-tools";
-import _ from 'lodash';
 import moment from "moment";
 import mongoose from "mongoose";
 import path from "path";
@@ -19,25 +19,21 @@
 import swStats from 'swagger-stats';
 import util from 'util';
 import { v4 as uuidv4 } from 'uuid';
-import { getMinBuildNumber, getHourlyPrice } from "../localCache";
+import { addToMap, setAccountStatus, setLevel, usernameExists } from "../AdminOps";
+import { yamlConfig } from '../config';
+import { activateLndHealthCheck } from "../lndHealth";
 import { getActiveLnd, nodesStats, nodeStats } from "../lndUtils";
+import { getHourlyPrice, getMinBuildNumber } from "../localCache";
+import { baseLogger } from '../logger';
 import { setupMongoConnection } from "../mongodb";
 import { sendNotification } from "../notifications/notification";
+import { getCurrentPrice } from "../realtimePrice";
+import { redis } from "../redis";
 import { User } from "../schema";
 import { login, requestPhoneCode } from "../text";
 import { Levels, OnboardingEarn } from "../types";
 import { fetchIPDetails } from "../utils";
-import { baseLogger } from '../logger'
 import { WalletFactory, WalletFromUsername } from "../walletFactory";
-import { getCurrentPrice } from "../realtimePrice";
-import { yamlConfig } from '../config';
-import { range, pattern, stringLength, ValidateDirectiveVisitor } from '@profusion/apollo-validation-directives';
-<<<<<<< HEAD
-import { addToMap, setAccountStatus, setLevel, usernameExists } from "../AdminOps";
-import { activateLndHealthCheck } from "../lndHealth";
-=======
-import { redis } from "../redis";
->>>>>>> 85df4b37
 
 dotenv.config()
 
@@ -240,8 +236,8 @@
       })
       return { success: true }
     },
-    addToMap: async (_, { username, title, latitude, longitude }, { }) => {
-      return addToMap({ username, title, latitude, longitude });
+    addToMap: async (_, { username, title, latitude, longitude }, { logger }) => {
+      return addToMap({ username, title, latitude, longitude, logger });
     },
     setAccountStatus: async (_, { uid, status }, { }) => {
       return setAccountStatus({ uid, status })
