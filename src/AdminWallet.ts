--- conflicted
+++ resolved
@@ -1,15 +1,8 @@
-<<<<<<< HEAD
-import { filter, find } from "lodash";
-import { getBrokerWallet, WalletFactory } from "./walletFactory";
-import { MainBook, Transaction, User } from "./mongodb";
-import { getAuth, logger } from "./utils";
-import { accountingExpenses, escrowAccountingPath, lightningAccountingPath, openChannelFees } from "./ledger";
-=======
 import { filter, find, sumBy } from "lodash";
-import { WalletFactory } from "./walletFactory";
+import { WalletFactory, getBrokerWallet } from "./walletFactory";
 import { MainBook, Transaction, User } from "./mongodb";
 import { getAuth, baseLogger } from "./utils";
->>>>>>> 366a774a
+import { accountingExpenses, escrowAccountingPath, lightningAccountingPath, openChannelFees } from "./ledger";
 const lnService = require('ln-service')
 
 const logger = baseLogger.child({module: "admin"})
@@ -94,19 +87,13 @@
     return { total, onChain: chain_balance + pending_chain_balance, offChain: channel_balance, opening_channel_balance, closing_channel_balance } 
   }
 
-<<<<<<< HEAD
   async ftxBalance () {
-    const brokerWallet = await getBrokerWallet()
+    const brokerWallet = await getBrokerWallet({ logger })
     const balance = await brokerWallet.getExchangeBalance()
     return balance.BTC
   }
 
-  async getInfo() {
-    return await lnService.getWalletInfo({ lnd: this.lnd });
-  }
-=======
   getInfo = async () => lnService.getWalletInfo({ lnd: this.lnd });
->>>>>>> 366a774a
 
   async openChannel({local_tokens, public_key, socket}): Promise<string> {
     const {transaction_id} = await lnService.openChannel({ lnd: this.lnd, local_tokens,
