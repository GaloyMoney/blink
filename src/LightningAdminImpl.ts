--- conflicted
+++ resolved
@@ -53,26 +53,12 @@
     const liabilities = await getBalanceOf("Liabilities") 
     const lightning = await getBalanceOf("Assets:Reserve:Lightning") 
     const expenses = await getBalanceOf("Expenses") 
+    const customers = await getBalanceOf("Liabilities:Customer") 
 
     // FIXME: have a way to generate a PNL
     const equity = await getBalanceOf("Liabilities:ShareholderValue") - expenses
 
-<<<<<<< HEAD
-    const shareholder = (await MainBook.balance({
-      account: "Liabilities:Shareholder",
-      currency: this.currency
-    })).balance
-
-    const customers = (await MainBook.balance({
-      account: "Liabilities:Customer",
-      currency: this.currency
-    })).balance
-
-    console.log({assets, liabilities, lightning, shareholder, customers})
-    return {assets, liabilities, lightning, shareholder, customers}
-=======
-    return {assets, liabilities, lightning, expenses, equity}
->>>>>>> 1c3e1cc2
+    return {assets, liabilities, lightning, expenses, customers, equity}
   }
 
   async balanceSheetIsBalanced() {
