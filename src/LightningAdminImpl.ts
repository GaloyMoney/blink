--- conflicted
+++ resolved
@@ -29,11 +29,7 @@
     for (const account of accounts) {
       for (const currency of ["USD", "BTC"]) {
         const { balance } = await MainBook.balance({
-<<<<<<< HEAD
-          account: account,
-=======
           account,
->>>>>>> 8284dd14
           currency,
         })
         if (!!balance) {
