import { find } from "lodash";
<<<<<<< HEAD
import { Cron } from "../CronClass";
import { FtxBrokerWallet } from "../FtxBrokerWallet";
=======
import { balanceSheetIsBalanced, updateUsersPendingPayment } from "../balanceSheet";
import { BrokerWallet } from "../BrokerWallet";
>>>>>>> ee0113ed
import { User } from "../mongodb";
import { OnboardingEarn } from "../types";
import { baseLogger, sleep } from "../utils";
import { getTokenFromPhoneIndex, WalletFactory } from "../walletFactory";
import { lnd } from "../lndConfig";


const lnService = require('ln-service')

const earnsToGet = ['buyFirstSats', 'debitCardActivation', 'firstCardSpending']
export const onBoardingEarnAmt: number = Object.keys(OnboardingEarn).filter(k => find(earnsToGet, o => o === k) ).reduce((p, k) => p + OnboardingEarn[k], 0)
export const onBoardingEarnIds: string[] = earnsToGet

export const lndMain = lnd

export const lndOutside1 = lnService.authenticatedLndGrpc({
  cert: process.env.TLSOUTSIDE1,
  macaroon: process.env.MACAROONOUTSIDE1,
  socket: `${process.env.LNDOUTSIDE1ADDR}:${process.env.LNDOUTSIDE1RPCPORT}`,
}).lnd;

export const lndOutside2 = lnService.authenticatedLndGrpc({
  cert: process.env.TLSOUTSIDE2,
  macaroon: process.env.MACAROONOUTSIDE2,
  socket: `${process.env.LNDOUTSIDE2ADDR}:${process.env.LNDOUTSIDE2RPCPORT}`,
}).lnd;

export const RANDOM_ADDRESS = "2N1AdXp9qihogpSmSBXSSfgeUFgTYyjVWqo"

export const getUserWallet = async userNumber => {
  const token = await getTokenFromPhoneIndex(userNumber)
  const user = await User.findOne({_id: token.uid})
  const userWallet = await WalletFactory({ user, logger: baseLogger})
  return userWallet
}

export const checkIsBalanced = async () => {
  await updateUsersPendingPayment()
  const { assetsLiabilitiesDifference, bookingVersusRealWorldAssets } = await balanceSheetIsBalanced()
	expect(assetsLiabilitiesDifference).toBeFalsy() // should be 0
  
  // FIXME: because safe_fees is doing rounding to the value up
  // balance doesn't match any longer. need to go from sats to msats to properly account for every msats spent
  expect(Math.abs(bookingVersusRealWorldAssets)).toBeLessThan(5) // should be 0
}

export async function waitUntilBlockHeight({ lnd, blockHeight }) {
  let current_block_height, is_synced_to_chain
  ({ current_block_height, is_synced_to_chain } = await lnService.getWalletInfo({ lnd }))

  let time = 0
  const ms = 50
  while (current_block_height < blockHeight || !is_synced_to_chain) {
      await sleep(ms);
      ({ current_block_height, is_synced_to_chain } = await lnService.getWalletInfo({ lnd }))
      // logger.debug({ current_block_height, is_synced_to_chain})
      time++
  }

  baseLogger.debug({ current_block_height, is_synced_to_chain }, `Seconds to sync blockheight ${blockHeight}: ${time / (1000 / ms)}`)
}

export const mockGetExchangeBalance = () => jest.spyOn(FtxBrokerWallet.prototype, 'getExchangeBalance').mockImplementation(() => new Promise((resolve, reject) => {
  resolve({ sats : 0, usdPnl: 0 }) 
}));<|MERGE_RESOLUTION|>--- conflicted
+++ resolved
@@ -1,16 +1,11 @@
 import { find } from "lodash";
-<<<<<<< HEAD
-import { Cron } from "../CronClass";
+import { balanceSheetIsBalanced, updateUsersPendingPayment } from "../balanceSheet";
 import { FtxBrokerWallet } from "../FtxBrokerWallet";
-=======
-import { balanceSheetIsBalanced, updateUsersPendingPayment } from "../balanceSheet";
-import { BrokerWallet } from "../BrokerWallet";
->>>>>>> ee0113ed
+import { lnd } from "../lndConfig";
 import { User } from "../mongodb";
 import { OnboardingEarn } from "../types";
 import { baseLogger, sleep } from "../utils";
 import { getTokenFromPhoneIndex, WalletFactory } from "../walletFactory";
-import { lnd } from "../lndConfig";
 
 
 const lnService = require('ln-service')
