--- conflicted
+++ resolved
@@ -41,13 +41,8 @@
 
   funderWallet = await getFunderWallet({ logger: baseLogger }) 
 
-<<<<<<< HEAD
-  initBlockCount = await bitcoindClient.getBlockCount()
+  initBlockCount = await bitcoindDefaultClient.getBlockCount()
   initialBalanceUser0 = (await walletUser0.getBalances()).BTC
-=======
-  initBlockCount = await bitcoindDefaultClient.getBlockCount()
-  initialBalanceUser0 = await walletUser0.getBalance()
->>>>>>> f96cda14
 
   // TODO: seed the Math.random()
   amount_BTC = Math.floor(1 + Math.floor(Math.random() * 100)/100)
