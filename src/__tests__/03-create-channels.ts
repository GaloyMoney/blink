--- conflicted
+++ resolved
@@ -15,32 +15,19 @@
 const local_tokens = 1000000
 
 let initBlockCount
-<<<<<<< HEAD
-let cron
-let channelLengthMainLnd, channelLengthOutside1
-=======
 let channelLengthMain, channelLengthOutside1
->>>>>>> 516070af
 
 
 beforeAll(async () => {
   await setupMongoConnection()
   mockGetExchangeBalance()
-
-<<<<<<< HEAD
-  cron = new Cron()
-=======
-  channelLengthMain = (await lnService.getChannels({ lnd: lndMain })).channels.length
-  channelLengthOutside1 = (await lnService.getChannels({ lnd: lndOutside1 })).channels.length
->>>>>>> 516070af
 })
 
 beforeEach(async () => {
   initBlockCount = await bitcoindDefaultClient.getBlockCount()
 
-  channelLengthMainLnd = (await lnService.getChannels({ lnd: lndMain })).channels.length
+  channelLengthMain = (await lnService.getChannels({ lnd: lndMain })).channels.length
   channelLengthOutside1 = (await lnService.getChannels({ lnd: lndOutside1 })).channels.length
-
 })
 
 afterEach(async () => {
@@ -107,14 +94,7 @@
   await Promise.all(promiseArray)
 }
 
-<<<<<<< HEAD
-
-
-
-it('opens channel Lnd1ToLndOutside1 ', async () => {
-=======
 it('opens channel from lnd1ToLndOutside1', async () => {
->>>>>>> 516070af
   const socket = `lnd-outside-1:9735`
   const { balance: initFeeInLedger } = await MainBook.balance({
     account: lndFeePath,
@@ -133,17 +113,9 @@
   expect(finalFeeInLedger - initFeeInLedger).toBe(channelFee /*     * -1 */ )
 })
 
-<<<<<<< HEAD
 it('opensAndCloses channel from lnd1 to lndOutside1', async () => {
   const socket = `lnd-outside-1:9735`
-=======
-// FIXME reactivate test on credit/debit PR is merged 
->>>>>>> 516070af
 
-// it('opens and closes channel from lnd1 to lndOutside1', async () => {
-//   const socket = `lnd-outside-1:9735`
-
-<<<<<<< HEAD
   const { channels } = await lnService.getChannels({ lnd: lndMain })
   expect(channels.length).toEqual(channelLengthMainLnd + 1)
   const { balance: initFeeInLedger } = await MainBook.balance({
@@ -170,36 +142,8 @@
   // expect(finalFeeInLedger - initFeeInLedger).toBe(channelFee * -1)
   sub.removeAllListeners()
 
-  await cron.updateEscrows()
+  await updateEscrows()
 })
-=======
-//   await openChannel({ lnd: lndMain, other_lnd: lndOutside1, socket })
-
-//   const { channels } = await lnService.getChannels({ lnd: lndMain })
-//   // expect(channels.length).toEqual(channelLengthMain + 2)
-//   const { balance: initFeeInLedger } = await MainBook.balance({
-//     account: lndFeePath,
-//     currency: "BTC",
-//   })
-
-//   const sub = lnService.subscribeToChannels({ lnd: lndMain })
-//   sub.on('channel_closed', async (channel) => {
-//     await onChannelUpdated({ channel, lnd: lndMain, stateChange: "closed" })
-//   })
-  
-//   await lnService.closeChannel({ lnd: lndMain, id: channels[0].id })
-//   const currentBlockCount = await bitcoindDefaultClient.getBlockCount()
-//   await mineBlockAndSync({ lnds: [lndMain, lndOutside1], blockHeight: currentBlockCount + newBlock })
-
-//   await sleep(10000)
-//   const { balance: finalFeeInLedger } = await MainBook.balance({
-//     account: lndFeePath,
-//     currency: "BTC",
-//   })
-//   expect(finalFeeInLedger - initFeeInLedger).toBe(channelFee * -1)
-//   sub.removeAllListeners()
-// })
->>>>>>> 516070af
 
 it('opens private channel from lndOutside1 to lndOutside2', async () => {
   const socket = `lnd-outside-2:9735`
@@ -229,26 +173,12 @@
 
 })
 
-<<<<<<< HEAD
 it('escrow update ', async () => {
-  await cron.updateEscrows()
-=======
-it('returns correct nodeStats', async () => {
-  const { peersCount, channelsCount } = await nodeStats({ lnd: lndMain })
-  expect(peersCount).toBe(1)
-  expect(channelsCount).toBe(channelLengthMain + 2)
-})
-
-it('escrow update1', async () => {
   await updateEscrows()
->>>>>>> 516070af
   await checkIsBalanced()
 
-<<<<<<< HEAD
-  await cron.updateEscrows()
-=======
-it('escrow update2', async () => {
+  await sleep(100)
+
   await updateEscrows()
->>>>>>> 516070af
   await checkIsBalanced()
 })