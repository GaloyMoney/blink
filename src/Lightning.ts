--- conflicted
+++ resolved
@@ -4,15 +4,10 @@
 import { book } from "medici";
 import moment from "moment";
 import { disposer } from "./lock";
-<<<<<<< HEAD
-import { IAddInvoiceRequest, ILightningTransaction, IPaymentRequest, TransactionType, IOnChainPayment } from "./types";
-import { getAuth, logger, timeout, measureTime, getOnChainTransactions } from "./utils";
-import { sendText } from "./text"
-=======
 import { IAddInvoiceRequest, ILightningTransaction, IPaymentRequest, TransactionType } from "./types";
 import { getAuth, logger, timeout, measureTime } from "./utils";
 import { InvoiceUser, Transaction, User } from "./mongodb";
->>>>>>> 0e419412
+import { sendText } from "./text"
 const mongoose = require("mongoose");
 const util = require('util')
 
