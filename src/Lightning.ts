--- conflicted
+++ resolved
@@ -1,25 +1,15 @@
 const lnService = require('ln-service');
 const assert = require('assert').strict;
 import { createHash, randomBytes } from "crypto";
-<<<<<<< HEAD
+import { find } from "lodash";
+import moment from "moment";
 import { brokerLndPath, brokerPath, customerPath, lndAccountingPath } from "./ledger";
-=======
-import moment from "moment";
-import { brokerLndPath, brokerPath, customerPath, lightningAccountingPath } from "./ledger";
->>>>>>> 25d077a8
 import { disposer, getAsyncRedisClient } from "./lock";
 import { getInsensitiveCaseUsername, InvoiceUser, MainBook, Transaction, User } from "./mongodb";
 import { sendInvoicePaidNotification } from "./notification";
-<<<<<<< HEAD
-import { IAddInvoiceInternalRequest, IPaymentRequest, IFeeRequest } from "./types";
-import { addContact, getAuth, LoggedError, sleep, timeout } from "./utils";
-import { regExUsername, UserWallet } from "./wallet";
-import moment from "moment"
-import { find } from "lodash";
-=======
 import { IAddInvoiceInternalRequest, IFeeRequest, IPaymentRequest } from "./types";
-import { getAuth, LoggedError, timeout } from "./utils";
->>>>>>> 25d077a8
+import { addContact, getAuth, LoggedError, timeout } from "./utils";
+import { UserWallet } from "./wallet";
 
 const util = require('util')
 
@@ -293,17 +283,7 @@
             lightningLoggerOnUs.warn({ success: false, error }, error)
             throw new LoggedError(error)
           }
-
-<<<<<<< HEAD
-          payeeUser = await User.findOne({ username: regExUsername({ username: input_username }) })
-=======
-          const payee = await User.findOne({ username: getInsensitiveCaseUsername({ username: input_username }) })
-          if (!payee) {
-            const error = `this username doesn't exist`
-            lightningLoggerOnUs.warn({ success: false, error }, error)
-            throw new LoggedError(error)
-          }
->>>>>>> 25d077a8
+          payeeUser = await User.findOne({ username: getInsensitiveCaseUsername({ username: input_username }) })
 
         } else {
           // standard path, user scan another lightning wallet of bitcoin beach invoice
@@ -379,12 +359,7 @@
         // cash back // temporary
         const cashback = process.env.CASHBACK
         if (cashback && !params.isReward) {
-<<<<<<< HEAD
           const payeeIsBusiness = payeeUser ? !!payeeUser?.title : false
-=======
-          const payee = await User.findOne({ username: getInsensitiveCaseUsername({ username }) })
-          const payeeIsBusiness = payee ? !!payee?.title : false
->>>>>>> 25d077a8
           const payerIsBusiness = !!this.user.title
   
           if (payeeIsBusiness && !payerIsBusiness) {
