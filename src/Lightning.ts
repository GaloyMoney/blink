--- conflicted
+++ resolved
@@ -192,23 +192,6 @@
         const secret = preimage.toString('hex');
         messages = [{ type: keySendPreimageType, value: secret }]
       }
-<<<<<<< HEAD
-=======
-    } else {
-      // TODO replace this with bolt11 utils library
-      ({ id, tokens, destination, description } = await lnService.decodePaymentRequest({ lnd: this.lnd, request: params.invoice }))
-
-      if (params.tokens) {
-        if (tokens == 0) {
-          tokens = params.tokens
-        } else {
-          throw Error('Invoice contains non-zero amount, but amount was also passed separately')
-        }
-      } else if (tokens == 0) {
-        throw Error('Invoice is a zero-amount invoice, but no amount was passed separately')
-      }
-
->>>>>>> 74e05bd6
     }
 
     tokens = !!tokens ? tokens : params.amount
@@ -257,20 +240,12 @@
           throw Error(`there is no potential route for this payment`)
         }
 
-<<<<<<< HEAD
-        
-=======
         logger.info({ routes }, "successfully found routes for payment to %o from user %o", destination, this.uid)
->>>>>>> 74e05bd6
       } catch (error) {
         logger.error(error, "error getting route")
         throw new Error(error)
       }
 
-<<<<<<< HEAD
-      // we are confident enough that there is a possible payment route. let's move forward
-      
-=======
       for (const potentialRoute of routes) {
         const probePromise = lnService.probe({ lnd: this.lnd, routes: [potentialRoute] })
         const [probeResult, timeElapsedms] = await measureTime(probePromise)
@@ -295,16 +270,6 @@
 
       // we are confident enough that there is a possible payment route. let's move forward
 
-
-      // there is 3 scenarios for a payment.
-      // 1/ payment succeed is less than TIMEOUT_PAYMENT
-      // 2/ the payment fails. we are reverting it. this including voiding prior transaction
-      // 3/ payment is still pending after TIMEOUT_PAYMENT.
-      // we are timing out the request for UX purpose, so that the client can show the payment is pending
-      // even if the payment is still ongoing from lnd.
-      // to clean pending payments, another cron-job loop will run in the background.
-
->>>>>>> 74e05bd6
       fee = route.safe_fee
 
       if (fee > FEECAP * tokens && fee > FEEMIN) {
