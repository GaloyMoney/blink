import * as _ from 'lodash'
import * as mongoose from "mongoose"
import { yamlConfig } from "./config"
import { NotFoundError } from './error'
import { customerPath } from "./ledger/ledger"
import { baseLogger } from './logger'
import { Levels } from './types'
import { caseInsensitiveRegex, inputXOR } from './utils'



// mongoose.set("debug", true)

const Schema = mongoose.Schema

const dbMetadataSchema = new Schema({
  version: Number,
  minBuildNumber: Number,
  lastBuildNumber: Number,
  routingFeeLastEntry: Date,
})
export const DbMetadata = mongoose.model("DbMetadata", dbMetadataSchema)

const MS_PER_DAY = 24 * 60 * 60 * 1000

const invoiceUserSchema = new Schema({
  _id: String, // hash of invoice
  uid: String,

  // usd equivalent. sats is attached in the invoice directly.
  // optional, as BTC wallet doesn't have to set a sat amount when creating the invoice
  usd: Number,

  timestamp: {
    type: Date,
    default: Date.now,
  },

  selfGenerated: {
    type: Boolean,
    default: true,
  },

})

invoiceUserSchema.index({ "uid": 1 })


export const InvoiceUser = mongoose.model("InvoiceUser", invoiceUserSchema)

export const regexUsername = /(?!^(1|3|bc1|lnbc1))^[0-9a-z_]+$/i



const UserSchema = new Schema({
  depositFeeRatio: {
    type: Number,
    default: yamlConfig.fees.deposit,
    min: 0,
    max: 1,
  },
  withdrawFee: {
    type: Number,
    default: yamlConfig.fees.withdraw,
    min: 0,
  },
  lastConnection: Date,
  lastIPs: {
    type: [{
      ip: String,
      provider: String,
      country: String,
      region: String,
      city: String,
      //using Type instead of type due to its special status in mongoose
      Type: String,
      firstConnection: {
        type: Date,
        default: Date.now,
      },
      lastConnection: Date,
    }],
    default: [],
  },
  created_at: {
    type: Date,
    default: Date.now,
  },
  earn: {
    type: [String],
    default: [],
  },
  role: {
    type: String,
    enum: ["user", "dealer", "editor"],
    required: true,
    default: "user",
    // TODO : enfore the fact there can be only one dealer
  },
  onchain_addresses: {
    type: [String],
    default: [],
  },
  level: {
    type: Number,
    enum: Levels,
    default: 1,
  },

  // TODO: refactor, have phone and twilio metadata in the same sub-object.
  phone: { // TODO we should store country as a separate string
    type: String,
    required: true,
    unique: true,
  },
  twilio: {
    carrier: {
      error_code: String , // check this is the right syntax
      mobile_country_code: String,
      mobile_network_code: String,
      name: String,
      type: {
        types: String,
        enum: ["landline", "voip", "mobile"],
      },
    },
    countryCode: String,
  },

  username: {
    type: String,
    match: [regexUsername, "Username can only have alphabets, numbers and underscores"],
    minlength: 3,
    maxlength: 50,
    index: {
      unique: true,
      collation: { locale: "en", strength: 2 },
      partialFilterExpression: { username: { $type: "string" } },
    },
  },
  deviceToken: {
    type: [String],
    default: [],
  },
  currencies: {
    validate: {
      validator: function(v) {
        return _.sumBy(v, 'ratio') === 1
      },
    },
    type: [{
      id: {
        type: String,
        enum: ["BTC", "USD"],
        required: true,
      },
      ratio: {
        type: Number,
        required: true,
        min: 0,
        max: 1,
      },
    }],
    required: true,
    default: [{ id: "BTC", ratio: 1 }],
  },
  contacts: {
    type: [{
      id: {
        type: String,
        collation: { locale: "en", strength: 2 },
      },
      name: String,
      transactionsCount: {
        type: Number,
        default: 1,
      },
    }],
    default: [],
  },
  language: {
    type: String,
    enum: ["en", "es", ""],
    default: "",
  },
  // firstName,
  // lastName,
  // activated,
  // etc

  title: String,
  coordinate: {
    type: {
      latitude: {
        type: Number,
      },
      longitude: {
        type: Number,
      },
    },
  },

  excludeCashback: {
    type: Boolean,
    default: false,
  },

  status: {
    type: String,
    enum: ["active", "locked"],
<<<<<<< HEAD
    default: "active"
  },

  authenticator: {
    type: String,
    length: 32,
  }
=======
    default: "active",
  },
>>>>>>> 8f25aef1
})

// Define getter for ratioUsd
// FIXME: this // An outer value of 'this' is shadowed by this container.
// https://stackoverflow.com/questions/41944650/this-implicitly-has-type-any-because-it-does-not-have-a-type-annotation
// eslint-disable-next-line no-unused-vars
UserSchema.virtual('ratioUsd').get(function(this: typeof UserSchema) {
  return _.find(this.currencies, { id: "USD" })?.ratio ?? 0
})

// eslint-disable-next-line no-unused-vars
UserSchema.virtual('ratioBtc').get(function(this: typeof UserSchema) {
  return _.find(this.currencies, { id: "BTC" })?.ratio ?? 0
})

// this is the accounting path in medici for this user
// eslint-disable-next-line no-unused-vars
UserSchema.virtual('accountPath').get(function(this: typeof UserSchema) {
  return customerPath(this._id)
})

// eslint-disable-next-line no-unused-vars
UserSchema.virtual('oldEnoughForWithdrawal').get(function(this: typeof UserSchema) {
  const d = Date.now()
  // console.log({d, created_at: this.created_at.getTime(), oldEnough: yamlConfig.limits.oldEnoughForWithdrawal})
  return (d - this.created_at.getTime()) > yamlConfig.limits.oldEnoughForWithdrawal
})

UserSchema.methods.limitHit = async function({on_us, amount}: {on_us: boolean, amount: number}) {
  const timestampYesterday = Date.now() - MS_PER_DAY

  const txnType = on_us ? [{type: 'on_us'},{type: 'onchain_on_us'}] : [{type:{$ne: 'on_us'}}]

  const limit = yamlConfig.limits[on_us ? 'onUs' : 'withdrawal'].level[this.level]

  const outgoingSats = (await User.getVolume({
    after: timestampYesterday, txnType, accounts: this.accountPath,
  }))?.outgoingSats ?? 0

  return outgoingSats + amount > limit
}

UserSchema.statics.getVolume = async function({before, after, accounts, txnType}: {before?:number, after: number, accounts: string, txnType: [string]}) {
  const timeBounds = before ? [{timestamp: { $gte: new Date(after) }}, {timestamp: { $lte: new Date(before) }}] : [{timestamp: { $gte: new Date(after) }}]
  const [result] = await Transaction.aggregate([
    {$match: {accounts, $or: txnType, $and: timeBounds } },
    {$group: {_id: null, outgoingSats: { $sum: "$debit" }, incomingSats: { $sum: "$credit" } } },
  ])
  return result
}

// user is considered active if there has been one transaction of more than 1000 sats in the last 30 days
// eslint-disable-next-line no-unused-vars
UserSchema.virtual('userIsActive').get(async function(this: typeof UserSchema) {
  const timestamp30DaysAgo = Date.now() - (30 * 24 * 60 * 60 * 1000)

  const volume = await User.getVolume({
    after: timestamp30DaysAgo, txnType: [{type:{$exists: true}}], accounts: this.accountPath,
  })

  return (volume?.outgoingSats > 1000 || volume?.incomingSats > 1000)
})

UserSchema.index({
  title: 1,
  coordinate: 1,
})

UserSchema.statics.getUser = async function({ username, phone }) {
  inputXOR({ phone }, { username })
  let user

  if(phone) {
    user = await this.findOne({ phone })
  } else {
    user = await this.findByUsername({ username })
  }

  if(!user) {
    throw new NotFoundError("User not found", {logger: baseLogger})
  }

  return user
}

// FIXME: Merge findByUsername and getUser
UserSchema.statics.findByUsername = async function({ username }) {
  if(typeof username !== "string" || !username.match(regexUsername)) {
    return null
  }

  return this.findOne({ username: caseInsensitiveRegex(username) })
}

UserSchema.statics.getActiveUsers = async function(): Promise<Array<typeof User>> {
  const users = await this.find({})
  const activeUsers: Array<typeof User> = []
  for(const user of users) {
    if(await user.userIsActive) {
      activeUsers.push(user)
    }
  }
  return activeUsers
}

export const User = mongoose.model("User", UserSchema)




// TODO: this DB should be capped.
const PhoneCodeSchema = new Schema({
  created_at: {
    type: Date,
    default: Date.now,
    required: true,
  },
  phone: { // TODO we should store country as a separate string
    type: String,
    required: true,
  },
  code: {
    type: Number,
    required: true,
  },
})

export const PhoneCode = mongoose.model("PhoneCode", PhoneCodeSchema)


const transactionSchema = new Schema({

  hash: {
    type: Schema.Types.String,
    ref: 'InvoiceUser',
    // TODO: not always, use another hashOnchain?
  },

  // used for escrow transaction, to know which channel this transaction is associated with
  // FIXME? hash is currently used for onchain tx but txid should be used instead?
  // an onchain output is deterministically represented by hash of tx + vout
  txid: String,

  type: {
    required: true,
    type: String,
    enum: [
      // TODO: merge with the Interface located in types.ts?
      "invoice", "payment", "on_us", "fee_reimbursement", // lightning
      "onchain_receipt", "onchain_payment", "onchain_on_us", "deposit_fee",// onchain
      "fee", "escrow", "routing_fee", // channel-related
      "exchange_rebalance", // send/receive btc from the exchange
      "user_rebalance", // buy/sell btc in the user wallet
      "to_cold_storage", "to_hot_wallet",
    ],
  },

  // used to denote confirmation status of on and off chain txn
  // for sending payment on lightning, pending will be true in case of timeout
  // for sending payment on chain, pending will be true until the transaction get mined
  // pending is not used for receiving transaction.
  pending: {
    type: Boolean,
    required: true,
  },

  err: String,
  currency: {
    type: String,
    enum: ["USD", "BTC"],
    required: true,
  },

  // used as metadata only to know for a particular transaction what was the split between
  // USD and BTC
  // TODO implement this to make it relevant for the user
  currencies: {
    // TODO: refactor with user
    type: [{
      id: {
        type: String,
        enum: ["BTC", "USD"],
        required: true,
      },
      ratio: {
        type: Number,
        required: true,
        min: 0,
        max: 1,
      },
    }],
  },

  fee: {
    type: Number,
    default: 0,
  },

  // for fee updated
  feeKnownInAdvance: {
    type: Boolean,
  },
  related_journal: Schema.Types.ObjectId,

  // for onchain transactions.
  payee_addresses: [String],

  memoPayer: String,

  // not used for accounting but used for usd/sats equivalent
  usd: Number,
  sats: Number,
  feeUsd: {
    type: Number,
    default: 0,
  },

  // when transaction with on_us transaction, this is the other party username
  // TODO: refactor, define username as a type so that every property that should be an username can inherit from those parameters
  username: {
    type: String,
    match: [/(?!^(1|3|bc1|lnbc1))^[0-9a-z_]+$/i, "Username can only have alphabets, numbers and underscores"],
    minlength: 3,
    maxlength: 50,
  },

  // original property from medici
  credit: {
    type: Number,
    min: 0,
  },
  debit: {
    type: Number,
    min: 0,
  },
  meta: Schema.Types.Mixed,
  datetime: Date,
  account_path: [String],
  accounts: String,
  book: String,
  memo: String,
  _journal: {
    type: Schema.Types.ObjectId,
    ref: "Medici_Journal",
  },
  timestamp: {
    type: Date,
    default: Date.now,
  },
  voided: {
    type: Boolean,
    default: false,
  },
  void_reason: String,
  // The journal that this is voiding, if any
  _original_journal: Schema.Types.ObjectId,
  approved: {
    type: Boolean,
    default: true,
  },
})

//indexes used by our queries
transactionSchema.index({ "type": 1, "pending": 1, "account_path": 1 })
transactionSchema.index({ "account_path": 1 })
transactionSchema.index({ "hash": 1 })

//indexes used by medici internally, and also set by default
//we are setting them here manually because we are using a custom schema
transactionSchema.index({ "_journal": 1 })
transactionSchema.index({ "accounts": 1, "book": 1, "approved": 1, "datetime": -1, "timestamp": -1 })
transactionSchema.index({ "account_path.0": 1, book: 1, approved: 1 })
transactionSchema.index({ "account_path.0": 1, "account_path.1": 1, book: 1, approved: 1 })
transactionSchema.index({ "account_path.0": 1, "account_path.1": 1, "account_path.2": 1, book: 1, approved: 1 })



export const Transaction = mongoose.model("Medici_Transaction", transactionSchema)



const priceSchema = new Schema({
  // TODO:
  // split array in days instead of one big array.
  // More background here:
  // https://www.mongodb.com/blog/post/time-series-data-and-mongodb-part-2-schema-design-best-practices
  _id: {
    type: Date, // TODO does _id would prevent having several key (ie: Date) for other exchanges?
    unique: true,
  },
  o: Number, // opening price
})

// price History
const priceHistorySchema = new Schema({
  pair: {
    name: {
      type: String,
      enum: ["BTC/USD"],
    },
    exchange: {
      name: {
        type: String,
        // enum: ["kraken"], // others
      },
      price: [priceSchema],
    },
  },
})

export const PriceHistory = mongoose.model("PriceHistory", priceHistorySchema)<|MERGE_RESOLUTION|>--- conflicted
+++ resolved
@@ -208,18 +208,13 @@
   status: {
     type: String,
     enum: ["active", "locked"],
-<<<<<<< HEAD
-    default: "active"
+    default: "active",
   },
 
   authenticator: {
     type: String,
     length: 32,
   }
-=======
-    default: "active",
-  },
->>>>>>> 8f25aef1
 })
 
 // Define getter for ratioUsd
