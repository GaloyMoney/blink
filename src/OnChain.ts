--- conflicted
+++ resolved
@@ -164,33 +164,15 @@
         throw new InsufficientBalanceError(error, {forwardToClient: true, logger: onchainLogger, level: 'error'})
       }
       
-<<<<<<< HEAD
-      try {
-        ({ id } = await sendToChainAddress({ address, lnd, tokens: amount }))
-      } catch (err) {
-        onchainLogger.error({ err, address, tokens: amount, success: false }, "Impossible to sendToChainAddress")
-        return false
-      }
-=======
->>>>>>> 5a082447
 
       return lockExtendOrThrow({lock, logger: onchainLogger}, async () => {
 
-<<<<<<< HEAD
-      let [{ fee }] = outgoingOnchainTxns.filter(tx => tx.id === id)
-
-      if (!fee) {
-        onchainLogger.fatal("fee is undefined")
-        fee = 0
-      }
-=======
         try {
-          ({ id } = await lnService.sendToChainAddress({ address, lnd, tokens: amount }))
+          ({ id } = await sendToChainAddress({ address, lnd, tokens: amount }))
         } catch (err) {
           onchainLogger.error({ err, address, tokens: amount, success: false }, "Impossible to sendToChainAddress")
           return false
         }
->>>>>>> 5a082447
 
         let fee
         try {
