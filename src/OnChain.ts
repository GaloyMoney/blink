--- conflicted
+++ resolved
@@ -1,6 +1,5 @@
 import { assert } from "console";
-import { getHeight } from "lightning";
-import lnService from 'ln-service';
+import { createChainAddress, getChainBalance, getChainFeeEstimate, getChainTransactions, getHeight, sendToChainAddress } from "lightning";
 import _ from 'lodash';
 import moment from "moment";
 import { yamlConfig } from "./config";
@@ -14,26 +13,16 @@
 import { Transaction, User } from "./schema";
 import { IOnChainPayment, ISuccess, ITransaction } from "./types";
 import { UserWallet } from "./userWallet";
-<<<<<<< HEAD
 import { amountOnVout, bitcoindDefaultClient, btc2sat, LoggedError, LOOK_BACK, myOwnAddressesOnVout } from "./utils";
-=======
-import { Transaction, User } from "./schema";
-import { createChainAddress, getChainBalance, getChainFeeEstimate, getChainTransactions, getHeight, sendToChainAddress } from "lightning"
->>>>>>> c5f15cdd
 
 
 export const getOnChainTransactions = async ({ lnd, incoming, after }: { lnd: any, incoming: boolean, after?: undefined | number }) => {
   try {
     const { current_block_height } = await getHeight({lnd})
-<<<<<<< HEAD
     // `Math.max(0, ...)` is necessary for tests, otherwise `after` may be negative
     const _after = after ?? Math.max(0, current_block_height - LOOK_BACK) 
 
-    const { transactions } = await lnService.getChainTransactions({ lnd, after: _after })
-=======
-    const after = Math.max(0, current_block_height - LOOK_BACK) // this is necessary for tests, otherwise after may be negative
-    const { transactions } = await getChainTransactions({ lnd, after })
->>>>>>> c5f15cdd
+    const { transactions } = await getChainTransactions({ lnd, after: _after })
 
     return transactions.filter(tx => incoming === !tx.is_outgoing)
   } catch (err) {
