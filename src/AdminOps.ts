import { NotFoundError, ValidationError } from "./error"
import { User } from "./schema"
import { Levels } from "./types"
import { baseLogger } from "./logger"

const logger = baseLogger.child({module: "admin"})

export const usernameExists = async ({ username }): Promise<boolean> => {
  return !!(await User.findByUsername({ username }))
}

export const setLevel = async ({ uid, level }) => {
  if(Levels.indexOf(level) === -1) {
    const error = `${level} is not a valid user level`
    throw new ValidationError(error, {forwardToClient: true, logger, level: 'warn'})
  }
  return User.findOneAndUpdate({ _id: uid }, { $set: { level } }, {new: true})
}

export const addToMap = async ({ username, latitude, longitude, title, logger }): Promise<boolean> => {
  if(!username || !latitude || !longitude || !title) {
    throw new ValidationError(`username, latitude, longitude and title are all required arguments`, {logger})
  }

<<<<<<< HEAD
  const user = await User.findByUsername({ username });

  if(!user) {
    throw new NotFoundError(`The user ${username} does not exist`, {logger})
=======
  static async addToMap({ username, latitude, longitude, title }): Promise<boolean> {
    if(!username || !latitude || !longitude || !title) {
      throw new ValidationError(`username, latitude, longitude and title are all required arguments`, {logger})
    }

    const user = await User.findByUsername({ username })

    if(!user) {
      throw new NotFoundError(`The user ${username} does not exist`, {logger})
    }

    user.coordinate = {
      latitude,
      longitude,
    }

    user.title = title
    return !!(await user.save())
>>>>>>> 130603f6
  }

  user.coordinate = {
    latitude,
    longitude
  };

  user.title = title
  return !!(await user.save());
}

export const setAccountStatus = async ({ uid, status }): Promise<typeof User> => {
  const user = await User.findOne({ _id: uid })

  user.status = status
  return user.save()
}
<|MERGE_RESOLUTION|>--- conflicted
+++ resolved
@@ -22,31 +22,10 @@
     throw new ValidationError(`username, latitude, longitude and title are all required arguments`, {logger})
   }
 
-<<<<<<< HEAD
   const user = await User.findByUsername({ username });
 
   if(!user) {
     throw new NotFoundError(`The user ${username} does not exist`, {logger})
-=======
-  static async addToMap({ username, latitude, longitude, title }): Promise<boolean> {
-    if(!username || !latitude || !longitude || !title) {
-      throw new ValidationError(`username, latitude, longitude and title are all required arguments`, {logger})
-    }
-
-    const user = await User.findByUsername({ username })
-
-    if(!user) {
-      throw new NotFoundError(`The user ${username} does not exist`, {logger})
-    }
-
-    user.coordinate = {
-      latitude,
-      longitude,
-    }
-
-    user.title = title
-    return !!(await user.save())
->>>>>>> 130603f6
   }
 
   user.coordinate = {
