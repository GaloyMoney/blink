--- conflicted
+++ resolved
@@ -26,12 +26,7 @@
   Context,
   AttributeValue,
 } from "@opentelemetry/api"
-<<<<<<< HEAD
-import { ErrorLevel, RankedErrorLevel } from "@domain/shared"
-
-=======
 import { ErrorLevel, RankedErrorLevel, parseErrorFromUnknown } from "@domain/shared"
->>>>>>> 4934c80d
 import { NetInstrumentation } from "@opentelemetry/instrumentation-net"
 
 import type * as graphqlTypes from "graphql"
