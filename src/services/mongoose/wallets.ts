import {
  CouldNotFindWalletFromIdError,
  CouldNotFindWalletFromOnChainAddressError,
  CouldNotFindWalletFromOnChainAddressesError,
  CouldNotListWalletsFromAccountIdError,
  CouldNotListWalletsFromWalletCurrencyError,
  RepositoryError,
} from "@domain/errors"
import { Types } from "mongoose"

// FLASH FORK: import IBEX routes and helper
import { IbexRoutes } from "@services/IbexHelper/Routes"

import { requestIBexPlugin } from "../../services/IbexHelper/IbexHelper"

import { toObjectId, fromObjectId, parseRepositoryError } from "./utils"
import { Wallet } from "./schema"
import { AccountsRepository } from "./accounts"

export interface WalletRecord {
  id: string
  _accountId: Types.ObjectId
  type: string
  currency: string
  onchain: OnChainMongooseType[]
}

export const WalletsRepository = (): IWalletsRepository => {
  const persistNew = async ({
    accountId,
    type,
    currency,
  }: NewWalletInfo): Promise<Wallet | RepositoryError> => {
    const account = await AccountsRepository().findById(accountId)
    // verify that the account exist
    if (account instanceof Error) return account
    try {
      // FLASH FORK: create IBEX account if currency is USD
      let ibexAccountId = ""
      if (currency === "USD") {
        const IbexAccountCreationResponse = await requestIBexPlugin(
          "POST",
          IbexRoutes.API_CreateAccount,
          {},
          {
            name: accountId,
            currencyId: 3,
          },
        )
<<<<<<< HEAD
        console.log("IbexAccountCreationResponse", IbexAccountCreationResponse)
=======
>>>>>>> f99f6f61
        if (
          !IbexAccountCreationResponse ||
          !IbexAccountCreationResponse.data ||
          !IbexAccountCreationResponse.data["data"]["id"]
        ) {
          console.error({ error: "unable to get IbexAccountCreationResponse" })
        } else {
          ibexAccountId = IbexAccountCreationResponse.data["data"]["id"]
        }
      }

      const wallet = new Wallet({
        _accountId: toObjectId<AccountId>(accountId),
        id: currency === "USD" && !!ibexAccountId ? ibexAccountId : crypto.randomUUID(),
        type,
        currency,
      })
      await wallet.save()
      return resultToWallet(wallet)
    } catch (err) {
      return parseRepositoryError(err)
    }
  }

  const findById = async (walletId: WalletId): Promise<Wallet | RepositoryError> => {
    try {
      const result: WalletRecord | null = await Wallet.findOne({ id: walletId })
      if (!result) {
        return new CouldNotFindWalletFromIdError()
      }
      return resultToWallet(result)
    } catch (err) {
      return parseRepositoryError(err)
    }
  }

  const listByAccountId = async (
    accountId: AccountId,
  ): Promise<Wallet[] | RepositoryError> => {
    try {
      const result: WalletRecord[] = await Wallet.find({
        _accountId: toObjectId<AccountId>(accountId),
      })
      if (!result || result.length === 0) {
        return new CouldNotListWalletsFromAccountIdError(`accountId: ${accountId}}`)
      }
      return result.map(resultToWallet)
    } catch (err) {
      return parseRepositoryError(err)
    }
  }

  const findByAddress = async (
    address: OnChainAddress,
  ): Promise<Wallet | RepositoryError> => {
    try {
      const result: WalletRecord | null = await Wallet.findOne({
        "onchain.address": address,
      })
      if (!result) {
        return new CouldNotFindWalletFromOnChainAddressError()
      }
      return resultToWallet(result)
    } catch (err) {
      return parseRepositoryError(err)
    }
  }

  const listByAddresses = async (
    addresses: OnChainAddress[],
  ): Promise<Wallet[] | RepositoryError> => {
    try {
      const result: WalletRecord[] = await Wallet.find({
        "onchain.address": { $in: addresses },
      })
      if (!result || result.length === 0) {
        return new CouldNotFindWalletFromOnChainAddressesError()
      }
      return result.map(resultToWallet)
    } catch (err) {
      return parseRepositoryError(err)
    }
  }
  // TODO: future performance improvement might be needed
  // add pagination for instance which would have millions of wallets
  const listByWalletCurrency = async (
    walletCurrency: WalletCurrency,
  ): Promise<Wallet[] | RepositoryError> => {
    try {
      const result = await Wallet.find({ currency: walletCurrency })
      if (!result) {
        return new CouldNotListWalletsFromWalletCurrencyError()
      }
      return result.map(resultToWallet)
    } catch (err) {
      return parseRepositoryError(err)
    }
  }

  return {
    findById,
    listByAccountId,
    findByAddress,
    listByAddresses,
    persistNew,
    listByWalletCurrency,
  }
}

const resultToWallet = (result: WalletRecord): Wallet => {
  const id = result.id as WalletId
  const accountId = fromObjectId<AccountId>(result._accountId)
  const type = result.type as WalletType
  const currency = result.currency as WalletCurrency
  const onChain = result.onchain || []
  const onChainAddressIdentifiers = onChain.map(({ pubkey, address }) => {
    return {
      pubkey: pubkey as Pubkey,
      address: address as OnChainAddress,
    }
  })
  const onChainAddresses = () => onChainAddressIdentifiers.map(({ address }) => address)

  return {
    id,
    accountId,
    type,
    onChainAddressIdentifiers,
    onChainAddresses,
    currency,
  }
}<|MERGE_RESOLUTION|>--- conflicted
+++ resolved
@@ -47,10 +47,7 @@
             currencyId: 3,
           },
         )
-<<<<<<< HEAD
-        console.log("IbexAccountCreationResponse", IbexAccountCreationResponse)
-=======
->>>>>>> f99f6f61
+
         if (
           !IbexAccountCreationResponse ||
           !IbexAccountCreationResponse.data ||
