import moment from "moment";
import { CSVAccountExport } from "./csvAccountExport";
import { customerPath } from "./ledger";
import { MainBook, User } from "./mongodb";
import { ITransaction } from "./types";
import { LoggedError } from "./utils";
const assert = require('assert')

export abstract class UserWallet {

  static lastPrice: number
  user: typeof User // mongoose object
  readonly logger: any

  constructor({ user, logger }) {
    this.user = user
    this.logger = logger
  }

  // async refreshUser() {
  //   this.user = await User.findOne({ _id: this.uid })
  // }

  // TODO: upgrade price automatically with a timer
  static setCurrentPrice(price) {
    UserWallet.lastPrice = price
  }

  abstract get accountPath(): string

  get accountPathMedici(): Array<string> {
    return this.accountPath.split(":")
  }

<<<<<<< HEAD
  get uid(): string {
    return this.user._id
=======
  static async usernameExists({ username }): Promise<boolean> {
    return !!(await User.findByUsername({ username}))
>>>>>>> 7b123e85
  }

  // this needs to be here to be able to call / chain updatePending()
  // otherwise super.updatePending() would result in an error
  // there may be better way to architecture this?
  async updatePending() { return }

  async getBalances() {
    await this.updatePending()

    const balances = {
      "BTC": 0,
      "USD": 0
    }

    // TODO: make this code parrallel instead of serial
    for (const { id } of this.user.currencies) {
      const { balance } = await MainBook.balance({
        account: this.accountPath,
        currency: id,
      })

      // FIXME: is it the right place to have the - sign?
      assert(balance <= 0)
      balances[id] = - balance
    }

    // console.log({balances})

    const priceMap = [
      {
        id: "BTC",
        BTC: 1,
        USD: 1/UserWallet.lastPrice, // TODO: check this should not be price
      },
      {
        id: "USD",
        BTC: UserWallet.lastPrice,
        USD: 1
      }
    ]

    // TODO: check forEach return
    // TODO: add pct
    let total = priceMap.map(({id, BTC, USD}) => ({
      id,
      value: BTC * balances["BTC"] + USD * balances["USD"]
    }))

    balances["total_in_BTC"] = total.filter(item => item.id === "BTC")[0].value
    balances["total_in_USD"] = total.filter(item => item.id === "USD")[0].value

    return balances
  }

  async getRawTransactions() {
    const { results } = await MainBook.ledger({
      // TODO: manage currencies

      // currency: this.currency,
      account: this.accountPath,
      // start_date: startDate,
      // end_date: endDate
    })

    return results
  }

  async getTransactions(): Promise<Array<ITransaction>> {
    const rawTransactions = await this.getRawTransactions()

    const results_processed = rawTransactions.map(item => {
      const amount = item.debit - item.credit
      const memoUsername = 
        item.username ?
          amount > 0 ?
            `from ${item.username}`:
            `to ${item.username}`:
          null

      return {
        created_at: moment(item.timestamp).unix(),
        amount,
        sat: item.sat,
        usd: item.usd,
        description: item.memoPayer || item.memo || memoUsername || item.type, // TODO remove `|| item.type` once users have upgraded
        type: item.type,
        hash: item.hash,
        fee: item.fee,
        feeUsd: item.feeUsd,
        username: item.username,
        // destination: TODO
        pending: item.pending,
        id: item._id,
        currency: item.currency,
        addresses: item.payee_addresses,
    }})

    return results_processed
  }

  async getStringCsv() {
    const csv = new CSVAccountExport()
    await csv.addAccount({account: customerPath(this.uid)})
    return csv.getBase64()
  }

  async setLevel({ level }) {
    return await User.findOneAndUpdate({ _id: this.uid }, { level }, { new: true, upsert: true })
  }

  async setUsername({ username }): Promise<boolean | Error> {

    const result = await User.findOneAndUpdate({ _id: this.uid, username: null }, { username })

    if (!result) {
      const error = `Username is already set`
      this.logger.error({result}, error)
      throw new LoggedError(error)
    }

    return true
  }

  async setLanguage({ language }): Promise<boolean | Error> {

    const result = await User.findOneAndUpdate({ _id: this.uid, }, { language })

    if (!result) {
      const error = `issue setting language preferences`
      this.logger.error({result}, error)
      throw new LoggedError(error)
    }

    return true
  }

  static getCurrencyEquivalent({ sats, fee, usd }: { sats: number, fee?: number, usd?: number }) {
    return {
      fee, 
      feeUsd: fee ? UserWallet.satsToUsd(fee): undefined,
      sats,
      usd: usd ?? UserWallet.satsToUsd(sats)
    }
  }
  
  static satsToUsd = sats => {
    const usdValue = UserWallet.lastPrice * sats
    return usdValue
  }
}<|MERGE_RESOLUTION|>--- conflicted
+++ resolved
@@ -32,13 +32,12 @@
     return this.accountPath.split(":")
   }
 
-<<<<<<< HEAD
   get uid(): string {
     return this.user._id
-=======
+  }
+
   static async usernameExists({ username }): Promise<boolean> {
     return !!(await User.findByUsername({ username}))
->>>>>>> 7b123e85
   }
 
   // this needs to be here to be able to call / chain updatePending()
