<<<<<<< HEAD
import { getBalance as getBitcoindBalance } from "../bitcoind";
import { lndsBalances } from "../lndUtils";
import { baseLogger } from '../logger';
import { MainBook } from "../mongodb";
import { User } from "../schema";
import { WalletFactory } from "../walletFactory";
import { bitcoindAccountingPath, lndAccountingPath, lndFeePath } from "./ledger";
=======
import { getChannels } from 'lightning'
import * as _ from "lodash"
import { lnd } from "../lndConfig"
import { lndBalances } from "../lndUtils"
import { MainBook } from "../mongodb"
import { User } from "../schema"
import { baseLogger } from '../logger'
import { WalletFactory } from "../walletFactory"
import { bitcoindAccountingPath, escrowAccountingPath, lndAccountingPath, lndFeePath } from "./ledger"
import { getBalance as getBitcoindBalance } from "../bitcoind"
>>>>>>> 130603f6

const logger = baseLogger.child({module: "balanceSheet"})

export const updateUsersPendingPayment = async ({onchainOnly}: {onchainOnly?: boolean} = {}) => {
  let userWallet

  for await (const user of User.find({})) {
    logger.trace("updating user %o", user._id)

    // A better approach would be to just loop over pending: true invoice/payment
    userWallet = await WalletFactory({user, logger})

    if (onchainOnly) {
      await userWallet.updateOnchainReceipt()
    } else {
      await userWallet.updatePending()
    }
  }
}

<<<<<<< HEAD
export const getLedgerAccounts = async () => {    
  const { balance: assets } = await MainBook.balance({account_path: "Assets", currency: "BTC"}) 
  const { balance: liabilities } = await MainBook.balance({account_path: "Liabilities", currency: "BTC"}) 
  const { balance: lightning } = await MainBook.balance({accounts: lndAccountingPath, currency: "BTC"}) 
  const { balance: bitcoin } = await MainBook.balance({accounts: bitcoindAccountingPath, currency: "BTC"}) 
  const { balance: expenses } = await MainBook.balance({accounts: lndFeePath, currency: "BTC"}) 
=======
export const getBalanceSheet = async () => {
  const { balance: assets } = await MainBook.balance({account_path: "Assets", currency: "BTC"})
  const { balance: liabilities } = await MainBook.balance({account_path: "Liabilities", currency: "BTC"})
  const { balance: lightning } = await MainBook.balance({accounts: lndAccountingPath, currency: "BTC"})
  const { balance: bitcoin } = await MainBook.balance({accounts: bitcoindAccountingPath, currency: "BTC"})
  const { balance: expenses } = await MainBook.balance({accounts: lndFeePath, currency: "BTC"})
>>>>>>> 130603f6
  const { balance: revenue } = await MainBook.balance({account_path: "Revenue", currency: "BTC"})

  return {assets, liabilities, lightning, expenses, bitcoin, revenue }
}

export const balanceSheetIsBalanced = async () => {
  const {assets, liabilities, lightning, bitcoin, expenses, revenue } = await getLedgerAccounts()
  const { total: lnd } = await lndsBalances() // doesnt include escrow amount

  const bitcoind = await getBitcoindBalance()

  const assetsLiabilitiesDifference =
    assets /* assets is ___ */
    + liabilities /* liabilities is ___ */
    + expenses /* expense is positif */
    + revenue /* revenue is ___ */

  const bookingVersusRealWorldAssets =
    (lnd + bitcoind) + // physical assets or value of account at third party
    (lightning + bitcoin) // value in accounting

  if(!!bookingVersusRealWorldAssets || !!assetsLiabilitiesDifference) {
    logger.debug({
      assetsLiabilitiesDifference, bookingVersusRealWorldAssets,
      assets, liabilities, expenses, revenue,
      lnd, lightning,
      bitcoind, bitcoin,
    }, `not balanced`)
  }

  return { assetsLiabilitiesDifference, bookingVersusRealWorldAssets }
}<|MERGE_RESOLUTION|>--- conflicted
+++ resolved
@@ -1,4 +1,3 @@
-<<<<<<< HEAD
 import { getBalance as getBitcoindBalance } from "../bitcoind";
 import { lndsBalances } from "../lndUtils";
 import { baseLogger } from '../logger';
@@ -6,18 +5,6 @@
 import { User } from "../schema";
 import { WalletFactory } from "../walletFactory";
 import { bitcoindAccountingPath, lndAccountingPath, lndFeePath } from "./ledger";
-=======
-import { getChannels } from 'lightning'
-import * as _ from "lodash"
-import { lnd } from "../lndConfig"
-import { lndBalances } from "../lndUtils"
-import { MainBook } from "../mongodb"
-import { User } from "../schema"
-import { baseLogger } from '../logger'
-import { WalletFactory } from "../walletFactory"
-import { bitcoindAccountingPath, escrowAccountingPath, lndAccountingPath, lndFeePath } from "./ledger"
-import { getBalance as getBitcoindBalance } from "../bitcoind"
->>>>>>> 130603f6
 
 const logger = baseLogger.child({module: "balanceSheet"})
 
@@ -38,21 +25,12 @@
   }
 }
 
-<<<<<<< HEAD
 export const getLedgerAccounts = async () => {    
   const { balance: assets } = await MainBook.balance({account_path: "Assets", currency: "BTC"}) 
   const { balance: liabilities } = await MainBook.balance({account_path: "Liabilities", currency: "BTC"}) 
   const { balance: lightning } = await MainBook.balance({accounts: lndAccountingPath, currency: "BTC"}) 
   const { balance: bitcoin } = await MainBook.balance({accounts: bitcoindAccountingPath, currency: "BTC"}) 
   const { balance: expenses } = await MainBook.balance({accounts: lndFeePath, currency: "BTC"}) 
-=======
-export const getBalanceSheet = async () => {
-  const { balance: assets } = await MainBook.balance({account_path: "Assets", currency: "BTC"})
-  const { balance: liabilities } = await MainBook.balance({account_path: "Liabilities", currency: "BTC"})
-  const { balance: lightning } = await MainBook.balance({accounts: lndAccountingPath, currency: "BTC"})
-  const { balance: bitcoin } = await MainBook.balance({accounts: bitcoindAccountingPath, currency: "BTC"})
-  const { balance: expenses } = await MainBook.balance({accounts: lndFeePath, currency: "BTC"})
->>>>>>> 130603f6
   const { balance: revenue } = await MainBook.balance({account_path: "Revenue", currency: "BTC"})
 
   return {assets, liabilities, lightning, expenses, bitcoin, revenue }
