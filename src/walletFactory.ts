import * as jwt from 'jsonwebtoken';
import { BrokerWallet } from "./BrokerWallet";
import { getLastPrice } from "./cache";
import { LightningUserWallet } from "./LightningUserWallet";
import { getInsensitiveCaseUsername, User } from "./mongodb";
import { login, TEST_NUMBER } from "./text";
import { baseLogger, LoggedError } from "./utils";
<<<<<<< HEAD
import { UserWallet } from "./wallet";

=======
import { getLastPrice } from "./cache";
>>>>>>> efc71ae8

export const WalletFactory = async ({ user, logger }: { user: any, logger: any }) => {
  const lastPrice = await getLastPrice()
  UserWallet.setCurrentPrice(lastPrice)

  if (user.role === "broker") {
    return new BrokerWallet({ user, logger })
  }

  return new LightningUserWallet({ user, logger })
}

export const WalletFromUsername = async ({ username, logger }: { username: string, logger: any }) => {
  const user = await User.findByUsername({ username })
  if (!user) {
    const error = `User not found`
    logger.warn({username}, error)
    throw new LoggedError(error)
  }

  // FIXME: there are some duplication between user and uid/currency
  const { _id } = user

  return WalletFactory({ user, logger })
}

export const getFunderWallet = async ({ logger }) => {
  const funder = await User.findOne({ username: "***REMOVED***" })
  return WalletFactory({ user: funder, logger })
}

export const getBrokerWallet = async ({ logger }) => {
  const broker = await User.findOne({ role: "broker" })
  return WalletFactory({ user: broker, logger })
}

export const getTokenFromPhoneIndex = async (index) => {
  const entry = {...TEST_NUMBER[index]}
  const raw_token = await login({ ...entry, logger: baseLogger })
  const token = jwt.verify(raw_token, process.env.JWT_SECRET);

  if (entry.username) {
    const { uid } = token
    await User.findOneAndUpdate({ _id: uid }, { username: entry.username })
  }

  if (entry.currencies) {
    const { uid } = token
    await User.findOneAndUpdate({ _id: uid }, { currencies: entry.currencies })
  }

  if (entry.role) {
    const { uid } = token
    await User.findOneAndUpdate({ _id: uid }, { role: entry.role })
  }

  return token
}<|MERGE_RESOLUTION|>--- conflicted
+++ resolved
@@ -2,15 +2,11 @@
 import { BrokerWallet } from "./BrokerWallet";
 import { getLastPrice } from "./cache";
 import { LightningUserWallet } from "./LightningUserWallet";
-import { getInsensitiveCaseUsername, User } from "./mongodb";
+import { User } from "./mongodb";
 import { login, TEST_NUMBER } from "./text";
 import { baseLogger, LoggedError } from "./utils";
-<<<<<<< HEAD
 import { UserWallet } from "./wallet";
 
-=======
-import { getLastPrice } from "./cache";
->>>>>>> efc71ae8
 
 export const WalletFactory = async ({ user, logger }: { user: any, logger: any }) => {
   const lastPrice = await getLastPrice()
