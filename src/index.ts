import { setupMongoConnection } from "./mongodb"
// this import needs to be before medici

import dotenv from "dotenv";
import { rule, shield } from 'graphql-shield';
import { GraphQLServer } from 'graphql-yoga';
import { ContextParameters } from 'graphql-yoga/dist/types';
import * as jwt from 'jsonwebtoken';
import { LightningUserWallet } from "./LightningUserWallet";
import { Price } from "./priceImpl";
import { login, requestPhoneCode } from "./text";
import { OnboardingEarn } from "./types";
import { LightningAdminWallet } from "./LightningAdminImpl";
const path = require("path");
const mongoose = require("mongoose");
dotenv.config()

import { logger } from "./utils"
const pino = require('pino-http')({
  logger,
  // TODO: get uid and other information from the request.
  // tried https://github.com/addityasingh/graphql-pino-middleware without success
  // Define additional custom request properties
  // reqCustomProps: function (req) {
  //   console.log({req})
  //   return {
  //     // uid: req.uid
  //   }
  // }
})

const commitHash = process.env.COMMITHASH
const buildTime = process.env.BUILDTIME

const DEFAULT_USD = {
  currency: "USD",
  balance: 0,
  transactions: [],
  id: "USD",
}

const resolvers = {
  Query: {
    me: async (_, __, { uid }) => {
      const User = mongoose.model("User")
<<<<<<< HEAD
      const user = await User.findOne({ _id: uid })
      console.log({ user })
      console.log("me")
=======
      const user = await User.findOne({_id: uid})
>>>>>>> 21a125e2
      return {
        id: uid,
        level: 1,
      }
    },
    wallet: async (_, __, { uid }) => {
      const lightningWallet = new LightningUserWallet({ uid })

      const btw_wallet = {
        id: "BTC",
        currency: "BTC",
        balance: lightningWallet.getBalance(), // FIXME why a function and not a callback?
        transactions: lightningWallet.getTransactions()
      }

      return ([btw_wallet,
        DEFAULT_USD]
      )
    },
    buildParameters: async () => {
      try {
        return { commitHash, buildTime }
      } catch (err) {
        console.warn(err)
        throw err
      }
    },
    prices: async () => {
      try {
        const price = new Price()
        const lastPrices = await price.lastCached()
        return lastPrices
      } catch (err) {
        console.warn(err)
        throw err
      }
    },
    earnList: async (_, __, { uid }) => {
      const response: Object[] = []

      const User = mongoose.model("User")
      const user = await User.findOne({ _id: uid })
      const earned = user?.earn || []

      for (const [id, value] of Object.entries(OnboardingEarn)) {
        response.push({
          id,
          value,
          completed: earned.findIndex(item => item === id) !== -1,
        })
      }

      return response
    },
  },
  Mutation: {
    requestPhoneCode: async (_, { phone }) => {
      return { success: requestPhoneCode({ phone }) }
    },
    login: async (_, { phone, code }) => {
      return { token: login({ phone, code }) }
    },
    updateUser: async (_, { user }) => {
      // FIXME manage uid
      // TODO only level for now
      const lightningWallet = new LightningUserWallet({ uid: user._id })
      const result = await lightningWallet.setLevel({ level: 1 })
      return {
        id: user._id,
        level: result.level,
      }
    },
    openChannel: async (_, { local_tokens, public_key, socket }, { uid }) => {
      const lightningAdminWallet = new LightningAdminWallet({ uid })
      return { tx: lightningAdminWallet.openChannel({ local_tokens, public_key, socket }) }
    },
    invoice: async (_, __, { uid }) => {
      const lightningWallet = new LightningUserWallet({ uid })
      return ({

        addInvoice: async ({ value, memo }) => {
          try {
<<<<<<< HEAD
            const result = await lightningWallet.addInvoice({ value, memo })
            console.log({ result })
=======
            const result = await lightningWallet.addInvoice({value, memo})
>>>>>>> 21a125e2
            return result
          } catch (err) {
            logger.error(err)
            throw err
          }
        },
        updatePendingInvoice: async ({ hash }) => {
          try {
            return await lightningWallet.updatePendingInvoice({ hash })
          } catch (err) {
            logger.error(err)
            throw err
          }
        },
        payInvoice: async ({ invoice }) => {
          try {
<<<<<<< HEAD
            const success = await lightningWallet.pay({ invoice })
            console.log({ success })
=======
            const success = await lightningWallet.pay({invoice})
            logger.debug({success}, "succesful payment for user %o", {uid})
>>>>>>> 21a125e2
            return success
          } catch (err) {
            logger.error({err}, "lightning payment error")
            throw err
          }
        },
<<<<<<< HEAD
      })
    },
    earnCompleted: async (_, { ids }, { uid }) => {
      console.log({ ids })
      try {
        const lightningWallet = new LightningUserWallet({ uid })
=======
    })},
    earnCompleted: async (_, {ids}, {uid}) => {
      try {
        logger.debug({uid}, "request earnComplete for user %o", {uid})
        const lightningWallet = new LightningUserWallet({uid})
>>>>>>> 21a125e2
        const success = await lightningWallet.addEarn(ids)
        return success
      } catch (err) {
        console.warn(err)
        throw err
      }
    },
    deleteUser: () => {
      // TODO
    },
    onchain: async (_, __, { uid }) => {
      const lightningWallet = new LightningUserWallet({ uid })
      return ({
        getNewAddress: async () => {
          return await lightningWallet.getOnChainAddress()
        },
        getPendingIncomingPayments: async () => {
          return await lightningWallet.getPendingIncomingOnchainPayments()
        }
      })
    }
  }
}


function getUid(ctx: ContextParameters) {

  let token
  try {
    const auth = ctx.request.get('Authorization')
<<<<<<< HEAD
    console.log({ auth })
=======
>>>>>>> 21a125e2

    if (!auth) {
      return null
    }

    if (auth.split(" ")[0] !== "Bearer") {
      throw Error("not a bearer token")
    }

    const raw_token = auth.split(" ")[1]
    token = jwt.verify(raw_token, process.env.JWT_SECRET);

    // TODO assert bitcoin network
  } catch (err) {
    return null
    // TODO return new AuthenticationError("Not authorised"); ?
    // ie: differenciate between non authenticated, and not authorized
  }
  return token.uid
}

const isAuthenticated = rule({ cache: 'contextual' })(
  async (parent, args, ctx, info) => {
    return ctx.uid !== null
  },
)

const permissions = shield({
  Query: {
    // prices: not(isAuthenticated),
    // earnList: isAuthenticated,
    wallet: isAuthenticated,
    me: isAuthenticated,
  },
  Mutation: {
    // requestPhoneCode: not(isAuthenticated),
    // login: not(isAuthenticated),

    openChannel: isAuthenticated, // FIXME: this should be isAuthenticated && isAdmin

    onchain: isAuthenticated,
    invoice: isAuthenticated,
    earnCompleted: isAuthenticated,
    updateUser: isAuthenticated,
    deleteUser: isAuthenticated,
  },
}, { allowExternalErrors: true }) // TODO remove to not expose internal error


const server = new GraphQLServer({
  typeDefs: path.join(__dirname, "schema.graphql"),
  resolvers,
  middlewares: [permissions],
  context: async (req) => {
    const result = {
      ...req,
      uid: getUid(req)
    }
    return result
  }
})
<<<<<<< HEAD
=======

server.express.use(pino)
>>>>>>> 21a125e2

// Health check
server.express.get('/healthz', function(req, res) {
  res.send('OK');
});

const options = {
  endpoint: '/graphql',
}

setupMongoConnection()
<<<<<<< HEAD
  .then(() => {
    server.start(options, ({ port }) =>
      console.log(
        `Server started, listening on port ${port} for incoming requests.`,
      ),
    )
  }).catch((err) => console.log(err))
=======
.then(() => {
  server.start(options, ({ port }) =>
  logger.info(
    `Server started, listening on port ${port} for incoming requests.`,
  ),
)
}).catch((err) => logger.error(err, "server error"))
>>>>>>> 21a125e2
<|MERGE_RESOLUTION|>--- conflicted
+++ resolved
@@ -43,13 +43,8 @@
   Query: {
     me: async (_, __, { uid }) => {
       const User = mongoose.model("User")
-<<<<<<< HEAD
-      const user = await User.findOne({ _id: uid })
-      console.log({ user })
-      console.log("me")
-=======
       const user = await User.findOne({_id: uid})
->>>>>>> 21a125e2
+
       return {
         id: uid,
         level: 1,
@@ -132,12 +127,7 @@
 
         addInvoice: async ({ value, memo }) => {
           try {
-<<<<<<< HEAD
             const result = await lightningWallet.addInvoice({ value, memo })
-            console.log({ result })
-=======
-            const result = await lightningWallet.addInvoice({value, memo})
->>>>>>> 21a125e2
             return result
           } catch (err) {
             logger.error(err)
@@ -154,33 +144,20 @@
         },
         payInvoice: async ({ invoice }) => {
           try {
-<<<<<<< HEAD
             const success = await lightningWallet.pay({ invoice })
-            console.log({ success })
-=======
-            const success = await lightningWallet.pay({invoice})
             logger.debug({success}, "succesful payment for user %o", {uid})
->>>>>>> 21a125e2
             return success
           } catch (err) {
             logger.error({err}, "lightning payment error")
             throw err
           }
         },
-<<<<<<< HEAD
-      })
-    },
-    earnCompleted: async (_, { ids }, { uid }) => {
-      console.log({ ids })
-      try {
-        const lightningWallet = new LightningUserWallet({ uid })
-=======
+
     })},
     earnCompleted: async (_, {ids}, {uid}) => {
       try {
         logger.debug({uid}, "request earnComplete for user %o", {uid})
         const lightningWallet = new LightningUserWallet({uid})
->>>>>>> 21a125e2
         const success = await lightningWallet.addEarn(ids)
         return success
       } catch (err) {
@@ -211,10 +188,6 @@
   let token
   try {
     const auth = ctx.request.get('Authorization')
-<<<<<<< HEAD
-    console.log({ auth })
-=======
->>>>>>> 21a125e2
 
     if (!auth) {
       return null
@@ -276,11 +249,9 @@
     return result
   }
 })
-<<<<<<< HEAD
-=======
 
 server.express.use(pino)
->>>>>>> 21a125e2
+
 
 // Health check
 server.express.get('/healthz', function(req, res) {
@@ -292,15 +263,7 @@
 }
 
 setupMongoConnection()
-<<<<<<< HEAD
-  .then(() => {
-    server.start(options, ({ port }) =>
-      console.log(
-        `Server started, listening on port ${port} for incoming requests.`,
-      ),
-    )
-  }).catch((err) => console.log(err))
-=======
+
 .then(() => {
   server.start(options, ({ port }) =>
   logger.info(
@@ -308,4 +271,3 @@
   ),
 )
 }).catch((err) => logger.error(err, "server error"))
->>>>>>> 21a125e2
